--- conflicted
+++ resolved
@@ -29,20 +29,6 @@
 semver = "1.0.6"
 serde = "1.0.136"
 serde_derive = "1.0.103"
-<<<<<<< HEAD
-serde_json = "1.0.78"
-solana-account-decoder = { path = "../account-decoder", version = "=1.10.0" }
-solana-bpf-loader-program = { path = "../programs/bpf_loader", version = "=1.10.0" }
-solana-clap-utils = { path = "../clap-utils", version = "=1.10.0" }
-solana-cli-config = { path = "../cli-config", version = "=1.10.0" }
-solana-cli-output = { path = "../cli-output", version = "=1.10.0" }
-solana-client = { path = "../client", version = "=1.10.0" }
-solana-config-program = { path = "../programs/config", version = "=1.10.0" }
-solana-faucet = { path = "../faucet", version = "=1.10.0" }
-solana-gossip = { path = "../gossip", version = "=1.10.0" }
-solana-logger = { path = "../logger", version = "=1.10.0" }
-solana-program-runtime = { path = "../program-runtime", version = "=1.10.0" }
-=======
 serde_json = "1.0.79"
 solana-account-decoder = { path = "../account-decoder", version = "=1.10.1" }
 solana-bpf-loader-program = { path = "../programs/bpf_loader", version = "=1.10.1" }
@@ -52,9 +38,9 @@
 solana-client = { path = "../client", version = "=1.10.1" }
 solana-config-program = { path = "../programs/config", version = "=1.10.1" }
 solana-faucet = { path = "../faucet", version = "=1.10.1" }
+solana-gossip = { path = "../gossip", version = "=1.10.1" }
 solana-logger = { path = "../logger", version = "=1.10.1" }
 solana-program-runtime = { path = "../program-runtime", version = "=1.10.1" }
->>>>>>> eac8b65b
 solana_rbpf = "=0.2.24"
 solana-remote-wallet = { path = "../remote-wallet", version = "=1.10.1" }
 solana-sdk = { path = "../sdk", version = "=1.10.1" }
