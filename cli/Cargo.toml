--- conflicted
+++ resolved
@@ -17,40 +17,19 @@
 const_format = "0.2.22"
 criterion-stats = "0.3.0"
 crossbeam-channel = "0.5"
-<<<<<<< HEAD
+ctrlc = { version = "3.2.1", features = ["termination"] }
 futures-util = "0.3.21"
-log = "0.4.14"
-=======
-ctrlc = { version = "3.2.1", features = ["termination"] }
->>>>>>> 7968cf65
 humantime = "2.0.1"
 log = "0.4.14"
 num-traits = "0.2"
 pretty-hex = "0.2.1"
-<<<<<<< HEAD
 rand = "0.7.0"
 rand_chacha = "0.2.2"
-reqwest = { version = "0.11.9", default-features = false, features = ["blocking", "rustls-tls", "json"] }
-=======
 reqwest = { version = "0.11.10", default-features = false, features = ["blocking", "rustls-tls", "json"] }
->>>>>>> 7968cf65
 semver = "1.0.6"
 serde = "1.0.136"
 serde_derive = "1.0.103"
 serde_json = "1.0.79"
-<<<<<<< HEAD
-solana-account-decoder = { path = "../account-decoder", version = "=1.10.1" }
-solana-bpf-loader-program = { path = "../programs/bpf_loader", version = "=1.10.1" }
-solana-clap-utils = { path = "../clap-utils", version = "=1.10.1" }
-solana-cli-config = { path = "../cli-config", version = "=1.10.1" }
-solana-cli-output = { path = "../cli-output", version = "=1.10.1" }
-solana-client = { path = "../client", version = "=1.10.1" }
-solana-config-program = { path = "../programs/config", version = "=1.10.1" }
-solana-faucet = { path = "../faucet", version = "=1.10.1" }
-solana-gossip = { path = "../gossip", version = "=1.10.1" }
-solana-logger = { path = "../logger", version = "=1.10.1" }
-solana-program-runtime = { path = "../program-runtime", version = "=1.10.1" }
-=======
 solana-account-decoder = { path = "../account-decoder", version = "=1.10.3" }
 solana-bpf-loader-program = { path = "../programs/bpf_loader", version = "=1.10.3" }
 solana-clap-utils = { path = "../clap-utils", version = "=1.10.3" }
@@ -59,6 +38,7 @@
 solana-client = { path = "../client", version = "=1.10.3" }
 solana-config-program = { path = "../programs/config", version = "=1.10.3" }
 solana-faucet = { path = "../faucet", version = "=1.10.3" }
+solana-gossip = { path = "../gossip", version = "=1.10.3" }
 solana-logger = { path = "../logger", version = "=1.10.3" }
 solana-program-runtime = { path = "../program-runtime", version = "=1.10.3" }
 solana-remote-wallet = { path = "../remote-wallet", version = "=1.10.3" }
@@ -66,7 +46,6 @@
 solana-transaction-status = { path = "../transaction-status", version = "=1.10.3" }
 solana-version = { path = "../version", version = "=1.10.3" }
 solana-vote-program = { path = "../programs/vote", version = "=1.10.3" }
->>>>>>> 7968cf65
 solana_rbpf = "=0.2.24"
 spl-memo = { version = "=3.0.1", features = ["no-entrypoint"] }
 thiserror = "1.0.30"
