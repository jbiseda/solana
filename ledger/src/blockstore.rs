--- conflicted
+++ resolved
@@ -201,12 +201,8 @@
     pub num_repaired: usize,
     pub num_recovered: usize,
     pub num_shreds: usize,
-<<<<<<< HEAD
     //pub turbine_index_set: HashSet<u32>, // TODO replace with roaring bitset?
     pub turbine_indices: Vec<u32>,
-=======
-    pub turbine_index_set: HashSet<u32>, // TODO replace with roaring bitset?
->>>>>>> 7968cf65
 }
 
 pub struct IndexMetaWorkingSetEntry {
@@ -2004,11 +2000,7 @@
                 ShredSource::Repaired => e.num_repaired += 1,
                 ShredSource::Recovered => e.num_recovered += 1,
                 ShredSource::Turbine => {
-<<<<<<< HEAD
                     e.turbine_indices.push(shred.index());
-=======
-                    e.turbine_index_set.insert(shred.index());
->>>>>>> 7968cf65
                 }
             }
         }
