--- conflicted
+++ resolved
@@ -1693,21 +1693,11 @@
                 ("num_recovered", num_recovered, i64),
             );
 
-<<<<<<< HEAD
-            // send notification for slot completed without repair
-//            if num_repaired == 0 {
-                // TODO reconcile with send_signals?
-                if let Some(sender) = dist_notify_sender {
-                    sender.send((slot_meta.slot, slot_stats.clone())).unwrap();
-                }
-//            }
-=======
             // TODO reconcile with send_signals?
             if let Some(sender) = dist_notify_sender {
                 sender.send((slot_meta.slot, slot_stats.clone())).unwrap();
             }
 
->>>>>>> eac8b65b
             slot_stats
         } else {
             None
