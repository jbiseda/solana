--- conflicted
+++ resolved
@@ -178,11 +178,8 @@
     pub lowest_cleanup_slot: Arc<RwLock<Slot>>,
     no_compaction: bool,
     slots_stats: Arc<Mutex<SlotsStats>>,
-<<<<<<< HEAD
+    advanced_options: BlockstoreAdvancedOptions,
     completed_unrepaired_slots: Arc<Mutex<HashSet<Slot>>>,
-=======
-    advanced_options: BlockstoreAdvancedOptions,
->>>>>>> 2da4e3eb
 }
 
 struct SlotsStats {
@@ -668,11 +665,8 @@
             lowest_cleanup_slot: Arc::new(RwLock::new(0)),
             no_compaction: false,
             slots_stats: Arc::new(Mutex::new(SlotsStats::default())),
-<<<<<<< HEAD
+            advanced_options,
             completed_unrepaired_slots: Arc::new(Mutex::new(HashSet::default())),
-=======
-            advanced_options,
->>>>>>> 2da4e3eb
         };
         if initialize_transaction_status_index {
             blockstore.initialize_transaction_status_index()?;
