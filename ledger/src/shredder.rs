--- conflicted
+++ resolved
@@ -15,16 +15,8 @@
     solana_measure::measure::Measure,
     solana_perf::turbine_merkle::TurbineMerkleTree,
     solana_rayon_threadlimit::get_thread_count,
-<<<<<<< HEAD
-    solana_sdk::{
-        clock::Slot,
-        signature::{Keypair, Signer},
-    },
-    std::{cell::RefCell, fmt::Debug},
-=======
-    solana_sdk::{clock::Slot, signature::Keypair},
+    solana_sdk::{clock::Slot, signature::{Keypair, Signer}},
     std::fmt::Debug,
->>>>>>> ee1b92c4
 };
 
 lazy_static! {
@@ -219,31 +211,6 @@
         }
         let mut gen_coding_time = Measure::start("gen_coding_shreds");
         // 1) Generate coding shreds
-<<<<<<< HEAD
-        let coding_shreds: Vec<_> = PAR_THREAD_POOL.with(|thread_pool| {
-            thread_pool.borrow().install(|| {
-                data_shreds
-                    .par_chunks(MAX_DATA_SHREDS_PER_FEC_BLOCK as usize)
-                    .enumerate()
-                    .flat_map(|(i, shred_data_batch)| {
-                        // Assumption here is that, for now, each fec block has
-                        // as many coding shreds as data shreds (except for the
-                        // last one in the slot).
-                        // TODO: tie this more closely with
-                        // generate_coding_shreds.
-                        let next_code_index = next_code_index
-                            .checked_add(
-                                u32::try_from(i)
-                                    .unwrap()
-                                    .checked_mul(MAX_DATA_SHREDS_PER_FEC_BLOCK)
-                                    .unwrap(),
-                            )
-                            .unwrap();
-                        Shredder::generate_coding_shreds(
-                            shred_data_batch,
-                            is_last_in_slot,
-                            next_code_index,
-=======
         let mut coding_shreds: Vec<_> = PAR_THREAD_POOL.install(|| {
             data_shreds
                 .par_chunks(MAX_DATA_SHREDS_PER_FEC_BLOCK as usize)
@@ -260,7 +227,6 @@
                                 .unwrap()
                                 .checked_mul(MAX_DATA_SHREDS_PER_FEC_BLOCK)
                                 .unwrap(),
->>>>>>> ee1b92c4
                         )
                         .unwrap();
                     Shredder::generate_coding_shreds(
@@ -275,18 +241,10 @@
 
         let mut sign_coding_time = Measure::start("sign_coding_shreds");
         // 2) Sign coding shreds
-<<<<<<< HEAD
         /* TODO MERKLE
-        PAR_THREAD_POOL.with(|thread_pool| {
-            thread_pool.borrow().install(|| {
-                coding_shreds.par_iter_mut().for_each(|coding_shred| {
-                    coding_shred.sign(keypair);
-                })
-=======
         PAR_THREAD_POOL.install(|| {
             coding_shreds.par_iter_mut().for_each(|coding_shred| {
                 coding_shred.sign(keypair);
->>>>>>> ee1b92c4
             })
         });
         */
