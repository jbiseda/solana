--- conflicted
+++ resolved
@@ -255,12 +255,8 @@
             bootstrap_validator_stake_lamports, create_genesis_config,
             create_genesis_config_with_leader, GenesisConfigInfo,
         },
-<<<<<<< HEAD
-        get_tmp_ledger_path,
+        get_tmp_ledger_path_auto_delete,
         shred::Shreds,
-=======
-        get_tmp_ledger_path_auto_delete,
->>>>>>> 2de2c6dd
         staking_utils::tests::setup_vote_and_stake_accounts,
     };
     use solana_runtime::bank::Bank;
@@ -438,36 +434,6 @@
         let blockstore = Blockstore::open(ledger_path.path())
             .expect("Expected to be able to open database ledger");
 
-<<<<<<< HEAD
-            // Write a shred into slot 2 that chains to slot 1,
-            // but slot 1 is empty so should not be skipped
-            let (shreds, _) = make_slot_entries(2, 1, 1);
-            blockstore
-                .insert_shreds(Shreds::new_from_vec(shreds), None, false)
-                .unwrap();
-            assert_eq!(
-                cache
-                    .next_leader_slot(&pubkey, 0, &bank, Some(&blockstore), std::u64::MAX)
-                    .unwrap()
-                    .0,
-                1
-            );
-
-            // Write a shred into slot 1
-            let (shreds, _) = make_slot_entries(1, 0, 1);
-
-            // Check that slot 1 and 2 are skipped
-            blockstore
-                .insert_shreds(Shreds::new_from_vec(shreds), None, false)
-                .unwrap();
-            assert_eq!(
-                cache
-                    .next_leader_slot(&pubkey, 0, &bank, Some(&blockstore), std::u64::MAX)
-                    .unwrap()
-                    .0,
-                3
-            );
-=======
         assert_eq!(
             cache.slot_leader_at(bank.slot(), Some(&bank)).unwrap(),
             pubkey
@@ -484,7 +450,9 @@
         // Write a shred into slot 2 that chains to slot 1,
         // but slot 1 is empty so should not be skipped
         let (shreds, _) = make_slot_entries(2, 1, 1);
-        blockstore.insert_shreds(shreds, None, false).unwrap();
+        blockstore
+            .insert_shreds(Shreds::new_from_vec(shreds), None, false)
+            .unwrap();
         assert_eq!(
             cache
                 .next_leader_slot(&pubkey, 0, &bank, Some(&blockstore), std::u64::MAX)
@@ -492,13 +460,14 @@
                 .0,
             1
         );
->>>>>>> 2de2c6dd
 
         // Write a shred into slot 1
         let (shreds, _) = make_slot_entries(1, 0, 1);
 
         // Check that slot 1 and 2 are skipped
-        blockstore.insert_shreds(shreds, None, false).unwrap();
+        blockstore
+            .insert_shreds(Shreds::new_from_vec(shreds), None, false)
+            .unwrap();
         assert_eq!(
             cache
                 .next_leader_slot(&pubkey, 0, &bank, Some(&blockstore), std::u64::MAX)
