--- conflicted
+++ resolved
@@ -1,34 +1,8 @@
-<<<<<<< HEAD
-use crate::send_transaction_service::{SendTransactionService, TransactionInfo};
-use bincode::{deserialize, serialize};
-use futures::{future, prelude::stream::StreamExt};
-use solana_banks_interface::{
-    Banks, BanksRequest, BanksResponse, TransactionConfirmationStatus, TransactionStatus,
-};
-use solana_runtime::{bank::Bank, bank_forks::BankForks, commitment::BlockCommitmentCache};
-use solana_sdk::{
-    account::Account,
-    clock::Slot,
-    commitment_config::CommitmentLevel,
-    fee_calculator::FeeCalculator,
-    hash::Hash,
-    pubkey::Pubkey,
-    signature::Signature,
-    transaction::{self, Transaction},
-};
-use std::{
-    io,
-    net::{Ipv6Addr, SocketAddr},
-    sync::{
-        mpsc::{channel, Receiver, Sender},
-        Arc, RwLock,
-=======
 use {
     bincode::{deserialize, serialize},
     futures::{future, prelude::stream::StreamExt},
     solana_banks_interface::{
         Banks, BanksRequest, BanksResponse, TransactionConfirmationStatus, TransactionStatus,
->>>>>>> 4aaca73e
     },
     solana_runtime::{bank::Bank, bank_forks::BankForks, commitment::BlockCommitmentCache},
     solana_sdk::{
@@ -47,7 +21,7 @@
     },
     std::{
         io,
-        net::{Ipv4Addr, SocketAddr},
+        net::{Ipv6Addr, SocketAddr},
         sync::{
             mpsc::{channel, Receiver, Sender},
             Arc, RwLock,
