#![allow(clippy::rc_buffer)]

use {
    super::{
        broadcast_utils::{self, ReceiveResults},
        *,
    },
    crate::{
        broadcast_stage::broadcast_utils::UnfinishedSlotInfo, cluster_nodes::ClusterNodesCache,
    },
    solana_entry::entry::Entry,
    solana_ledger::shred::{
        ProcessShredsStats, Shred, Shredder, MAX_DATA_SHREDS_PER_FEC_BLOCK,
        OFFSET_OF_SHRED_HASHED_PAYLOAD, OFFSET_OF_SHRED_MERKLE_PROOF, OFFSET_OF_SHRED_MERKLE_ROOT,
        SHRED_TICK_REFERENCE_MASK, SIZE_OF_SHRED_MERKLE_ROOT, SIZE_OF_SIGNATURE,
    },
    solana_perf::turbine_merkle::{
        TurbineMerkleHash, TurbineMerkleProof, TurbineMerkleTree, TURBINE_MERKLE_HASH_BYTES,
    },
    solana_sdk::{
        signature::{Keypair, Signature, Signer},
        timing::{duration_as_us, AtomicInterval},
    },
    std::{sync::RwLock, time::Duration},
};

#[derive(Clone)]
pub struct StandardBroadcastRun {
    process_shreds_stats: ProcessShredsStats,
    transmit_shreds_stats: Arc<Mutex<SlotBroadcastStats<TransmitShredsStats>>>,
    insert_shreds_stats: Arc<Mutex<SlotBroadcastStats<InsertShredsStats>>>,
    unfinished_slot: Option<UnfinishedSlotInfo>,
    current_slot_and_parent: Option<(u64, u64)>,
    slot_broadcast_start: Option<Instant>,
    shred_version: u16,
    last_datapoint_submit: Arc<AtomicInterval>,
    num_batches: usize,
    cluster_nodes_cache: Arc<ClusterNodesCache<BroadcastStage>>,
}

impl StandardBroadcastRun {
    pub(super) fn new(shred_version: u16) -> Self {
        let cluster_nodes_cache = Arc::new(ClusterNodesCache::<BroadcastStage>::new(
            CLUSTER_NODES_CACHE_NUM_EPOCH_CAP,
            CLUSTER_NODES_CACHE_TTL,
        ));
        Self {
            process_shreds_stats: ProcessShredsStats::default(),
            transmit_shreds_stats: Arc::default(),
            insert_shreds_stats: Arc::default(),
            unfinished_slot: None,
            current_slot_and_parent: None,
            slot_broadcast_start: None,
            shred_version,
            last_datapoint_submit: Arc::default(),
            num_batches: 0,
            cluster_nodes_cache,
        }
    }

    // If the current slot has changed, generates an empty shred indicating
    // last shred in the previous slot, along with coding shreds for the data
    // shreds buffered.
    fn finish_prev_slot(
        &mut self,
        keypair: &Keypair,
        max_ticks_in_slot: u8,
        stats: &mut ProcessShredsStats,
    ) -> (Vec<Shred>, Vec<Shred>) {
        let (current_slot, _) = self.current_slot_and_parent.unwrap();
        match self.unfinished_slot {
            None => (Vec::default(), Vec::default()),
            Some(ref state) if state.slot == current_slot => (Vec::default(), Vec::default()),
            Some(ref mut state) => {
                let parent_offset = state.slot - state.parent;
                let reference_tick = max_ticks_in_slot & SHRED_TICK_REFERENCE_MASK;
                let fec_set_index =
                    Shredder::fec_set_index(state.next_shred_index, state.fec_set_offset);
                let shred = Shred::new_from_data(
                    state.slot,
                    state.next_shred_index,
                    parent_offset as u16,
                    None, // data
                    true, // is_last_in_fec_set
                    true, // is_last_in_slot
                    reference_tick,
                    self.shred_version,
                    fec_set_index.unwrap(),
                );
<<<<<<< HEAD
                // TODO
                //Shredder::sign_shred(keypair, &mut shred);
=======
                shred.sign(keypair);
>>>>>>> 68a1e8b8
                state.data_shreds_buffer.push(shred.clone());
                let (data_shreds, mut coding_shreds) = make_coding_shreds(
                    keypair,
                    &mut self.unfinished_slot,
                    true, // is_last_in_slot
                    stats,
                );
                coding_shreds.insert(0, shred);
                self.report_and_reset_stats(true);
                self.unfinished_slot = None;
                (data_shreds, coding_shreds)
            }
        }
    }

    fn entries_to_data_shreds(
        &mut self,
        keypair: &Keypair,
        entries: &[Entry],
        blockstore: &Blockstore,
        reference_tick: u8,
        is_slot_end: bool,
        process_stats: &mut ProcessShredsStats,
    ) -> Vec<Shred> {
        let (slot, parent_slot) = self.current_slot_and_parent.unwrap();
        let (next_shred_index, fec_set_offset) = match &self.unfinished_slot {
            Some(state) => (state.next_shred_index, state.fec_set_offset),
            None => match blockstore.meta(slot).unwrap() {
                Some(slot_meta) => {
                    let shreds_consumed = slot_meta.consumed as u32;
                    (shreds_consumed, shreds_consumed)
                }
                None => (0, 0),
            },
        };
        let data_shreds = Shredder::new(slot, parent_slot, reference_tick, self.shred_version)
            .unwrap()
            .entries_to_data_shreds(
                keypair,
                entries,
                is_slot_end,
                next_shred_index,
                fec_set_offset,
                process_stats,
            );
        let mut data_shreds_buffer = match &mut self.unfinished_slot {
            Some(state) => {
                assert_eq!(state.slot, slot);
                std::mem::take(&mut state.data_shreds_buffer)
            }
            None => Vec::default(),
        };
        data_shreds_buffer.extend(data_shreds.clone());
        let next_shred_index = match data_shreds.iter().map(Shred::index).max() {
            Some(index) => index + 1,
            None => next_shred_index,
        };
        let next_code_index = match &self.unfinished_slot {
            Some(state) => state.next_code_index,
            None => 0,
        };
        self.unfinished_slot = Some(UnfinishedSlotInfo {
            next_shred_index,
            next_code_index,
            slot,
            parent: parent_slot,
            data_shreds_buffer,
            fec_set_offset,
        });
        data_shreds
    }

    #[cfg(test)]
    fn test_process_receive_results(
        &mut self,
        keypair: &Keypair,
        cluster_info: &ClusterInfo,
        sock: &UdpSocket,
        blockstore: &Arc<Blockstore>,
        receive_results: ReceiveResults,
        bank_forks: &Arc<RwLock<BankForks>>,
    ) -> Result<()> {
        let (bsend, brecv) = unbounded();
        let (ssend, srecv) = unbounded();
        self.process_receive_results(keypair, blockstore, &ssend, &bsend, receive_results)?;
        let srecv = Arc::new(Mutex::new(srecv));
        let brecv = Arc::new(Mutex::new(brecv));

        //data
        let _ = self.transmit(&srecv, cluster_info, sock, bank_forks);
        let _ = self.record(&brecv, blockstore);
        //coding
        let _ = self.transmit(&srecv, cluster_info, sock, bank_forks);
        let _ = self.record(&brecv, blockstore);
        Ok(())
    }

    fn process_receive_results(
        &mut self,
        keypair: &Keypair,
        blockstore: &Arc<Blockstore>,
        socket_sender: &Sender<(Arc<Vec<Shred>>, Option<BroadcastShredBatchInfo>)>,
        blockstore_sender: &Sender<(Arc<Vec<Shred>>, Option<BroadcastShredBatchInfo>)>,
        receive_results: ReceiveResults,
    ) -> Result<()> {
        let mut receive_elapsed = receive_results.time_elapsed;
        let num_entries = receive_results.entries.len();
        let bank = receive_results.bank.clone();
        let last_tick_height = receive_results.last_tick_height;
        inc_new_counter_info!("broadcast_service-entries_received", num_entries);
        let old_broadcast_start = self.slot_broadcast_start;
        let old_num_batches = self.num_batches;
        if self.current_slot_and_parent.is_none()
            || bank.slot() != self.current_slot_and_parent.unwrap().0
        {
            self.slot_broadcast_start = Some(Instant::now());
            self.num_batches = 0;
            let slot = bank.slot();
            let parent_slot = bank.parent_slot();

            self.current_slot_and_parent = Some((slot, parent_slot));
            receive_elapsed = Duration::new(0, 0);
        }

        let mut process_stats = ProcessShredsStats::default();

        let mut to_shreds_time = Measure::start("broadcast_to_shreds");

        // 1) Check if slot was interrupted
        let (_prev_slot_shreds_data, prev_slot_shreds_coding) =
            self.finish_prev_slot(keypair, bank.ticks_per_slot() as u8, &mut process_stats);
        // TODO handle data shreds included here

        // 2) Convert entries to shreds and coding shreds
        let is_last_in_slot = last_tick_height == bank.max_tick_height();
        let reference_tick = bank.tick_height() % bank.ticks_per_slot();
        let data_shreds = self.entries_to_data_shreds(
            keypair,
            &receive_results.entries,
            blockstore,
            reference_tick as u8,
            is_last_in_slot,
            &mut process_stats,
        );

        // Insert the first shred so blockstore stores that the leader started this block
        // This must be done before the blocks are sent out over the wire.
        if !data_shreds.is_empty() && data_shreds[0].index() == 0 {
            let first = vec![data_shreds[0].clone()];
            blockstore
                .insert_shreds(first, None, true)
                .expect("Failed to insert shreds in blockstore");
        }
        to_shreds_time.stop();

        let mut get_leader_schedule_time = Measure::start("broadcast_get_leader_schedule");
        // Broadcast the last shred of the interrupted slot if necessary
        if !prev_slot_shreds_coding.is_empty() {
            let slot = prev_slot_shreds_coding[0].slot();
            error!("PREV_SLOT_SHREDS_CODING! {}", slot);
            let batch_info = Some(BroadcastShredBatchInfo {
                slot,
                num_expected_batches: Some(old_num_batches + 1),
                slot_start_ts: old_broadcast_start.expect(
                    "Old broadcast start time for previous slot must exist if the previous slot
                 was interrupted",
                ),
                was_interrupted: true,
            });
            let shreds = Arc::new(prev_slot_shreds_coding);
            debug_assert!(shreds.iter().all(|shred| shred.slot() == slot));

            // TODO do we still send these here?
            socket_sender.send((shreds.clone(), batch_info.clone()))?;
            blockstore_sender.send((shreds, batch_info))?;
        }

        // TODO prev_slot_shreds_data?

        // Increment by two batches, one for the data batch, one for the coding batch.
        self.num_batches += 2;
        let num_expected_batches = {
            if is_last_in_slot {
                Some(self.num_batches)
            } else {
                None
            }
        };
        let batch_info = Some(BroadcastShredBatchInfo {
            slot: bank.slot(),
            num_expected_batches,
            slot_start_ts: self
                .slot_broadcast_start
                .expect("Start timestamp must exist for a slot if we're broadcasting the slot"),
            was_interrupted: false,
        });
        get_leader_schedule_time.stop();

        let mut coding_send_time = Measure::start("broadcast_coding_send");

        // Create and send coding shreds
        let (mut data_shreds_agg, mut coding_shreds) = make_coding_shreds(
            keypair,
            &mut self.unfinished_slot,
            is_last_in_slot,
            &mut process_stats,
        );

        if !coding_shreds.is_empty() {
            let total_shreds = data_shreds_agg.len() + coding_shreds.len();
            assert!(total_shreds % 64 == 0);
            assert!(total_shreds / 64 > 0);

            let x: Vec<_> = data_shreds_agg
                .iter()
                .map(|s| (s.slot(), s.fec_set_index(), s.index()))
                .collect();
            warn!("DATA >>> {:?}", &x);
            let x: Vec<_> = coding_shreds
                .iter()
                .map(|s| {
                    (
                        s.slot(),
                        s.fec_set_index(),
                        s.index(),
                        s.coding_header.num_data_shreds + s.coding_header.position,
                    )
                })
                .collect();
            warn!("CODE >>> {:?}", &x);

            while !data_shreds_agg.is_empty() {
                let mut batch_shreds: Vec<_> = data_shreds_agg
                    .drain(..32.min(data_shreds_agg.len()))
                    .collect();
                batch_shreds.extend(coding_shreds.drain(..64 - batch_shreds.len()));

                assert_eq!(batch_shreds.len(), 64);

                let merkle_leaves: Vec<_> = batch_shreds
                    .iter()
                    .map(|s| {
                        TurbineMerkleHash::hash(&[&s.payload[OFFSET_OF_SHRED_HASHED_PAYLOAD..]])
                    })
                    .collect();

                let merkle_tree = TurbineMerkleTree::new_from_leaves(&merkle_leaves);

                let merkle_root = merkle_tree.root();
                let root_sig = keypair.sign_message(merkle_root.as_bytes());
                let merkle_proofs: Vec<_> = (0..64).map(|i| merkle_tree.prove(i)).collect();

                for i in 0..64 {
                    Self::set_merkle_data_for_shred(
                        &mut batch_shreds[i],
                        &merkle_root,
                        &root_sig,
                        &merkle_proofs[i],
                    );
                }

                let batch_shreds = Arc::new(batch_shreds);
                debug_assert!(batch_shreds.iter().all(|shred| shred.slot() == bank.slot()));
                socket_sender.send((batch_shreds.clone(), batch_info.clone()))?;
                blockstore_sender.send((batch_shreds, batch_info.clone()))?;
            }

            assert!(data_shreds_agg.is_empty());
            assert!(coding_shreds.is_empty());
        }

        coding_send_time.stop();

        process_stats.shredding_elapsed = to_shreds_time.as_us();
        process_stats.get_leader_schedule_elapsed = get_leader_schedule_time.as_us();
        process_stats.receive_elapsed = duration_as_us(&receive_elapsed);
        process_stats.coding_send_elapsed = coding_send_time.as_us();

        self.process_shreds_stats += process_stats;

        if last_tick_height == bank.max_tick_height() {
            self.report_and_reset_stats(false);
            self.unfinished_slot = None;
        }

        Ok(())
    }

    fn set_merkle_data_for_shred(
        shred: &mut Shred,
        root: &TurbineMerkleHash,
        root_signature: &Signature,
        proof: &TurbineMerkleProof,
    ) {
        shred.common_header.signature = *root_signature;
        shred.common_header.merkle_root = *root;
        shred.common_header.merkle_proof = proof.clone();

        bincode::serialize_into(&mut shred.payload[..SIZE_OF_SIGNATURE], root_signature)
            .expect("failed to serialize signature");

        bincode::serialize_into(
            &mut shred.payload[OFFSET_OF_SHRED_MERKLE_ROOT
                ..OFFSET_OF_SHRED_MERKLE_ROOT + SIZE_OF_SHRED_MERKLE_ROOT],
            &root,
        )
        .expect("failed to serialize merkle root");

        let mut curr_proof_start = OFFSET_OF_SHRED_MERKLE_PROOF;
        for i in 0..6 {
            bincode::serialize_into(
                &mut shred.payload[curr_proof_start..curr_proof_start + TURBINE_MERKLE_HASH_BYTES],
                &proof.0[i],
            )
            .expect("failed to serialize merkle proof");
            curr_proof_start += TURBINE_MERKLE_HASH_BYTES;
        }
    }

    fn insert(
        &mut self,
        blockstore: &Arc<Blockstore>,
        shreds: Arc<Vec<Shred>>,
        broadcast_shred_batch_info: Option<BroadcastShredBatchInfo>,
    ) {
        // Insert shreds into blockstore
        let insert_shreds_start = Instant::now();
        // The first shred is inserted synchronously
        let data_shreds = if !shreds.is_empty() && shreds[0].index() == 0 {
            shreds[1..].to_vec()
        } else {
            shreds.to_vec()
        };
        blockstore
            .insert_shreds(data_shreds, None, true)
            .expect("Failed to insert shreds in blockstore");
        let insert_shreds_elapsed = insert_shreds_start.elapsed();
        let new_insert_shreds_stats = InsertShredsStats {
            insert_shreds_elapsed: duration_as_us(&insert_shreds_elapsed),
            num_shreds: shreds.len(),
        };
        self.update_insertion_metrics(&new_insert_shreds_stats, &broadcast_shred_batch_info);
    }

    fn update_insertion_metrics(
        &mut self,
        new_insertion_shreds_stats: &InsertShredsStats,
        broadcast_shred_batch_info: &Option<BroadcastShredBatchInfo>,
    ) {
        let mut insert_shreds_stats = self.insert_shreds_stats.lock().unwrap();
        insert_shreds_stats.update(new_insertion_shreds_stats, broadcast_shred_batch_info);
    }

    fn broadcast(
        &mut self,
        sock: &UdpSocket,
        cluster_info: &ClusterInfo,
        shreds: Arc<Vec<Shred>>,
        broadcast_shred_batch_info: Option<BroadcastShredBatchInfo>,
        bank_forks: &Arc<RwLock<BankForks>>,
    ) -> Result<()> {
        trace!("Broadcasting {:?} shreds", shreds.len());
        let mut transmit_stats = TransmitShredsStats::default();
        // Broadcast the shreds
        let mut transmit_time = Measure::start("broadcast_shreds");

        broadcast_shreds(
            sock,
            &shreds,
            &self.cluster_nodes_cache,
            &self.last_datapoint_submit,
            &mut transmit_stats,
            cluster_info,
            bank_forks,
            cluster_info.socket_addr_space(),
        )?;
        transmit_time.stop();

        transmit_stats.transmit_elapsed = transmit_time.as_us();
        transmit_stats.num_shreds = shreds.len();

        // Process metrics
        self.update_transmit_metrics(&transmit_stats, &broadcast_shred_batch_info);
        Ok(())
    }

    fn update_transmit_metrics(
        &mut self,
        new_transmit_shreds_stats: &TransmitShredsStats,
        broadcast_shred_batch_info: &Option<BroadcastShredBatchInfo>,
    ) {
        let mut transmit_shreds_stats = self.transmit_shreds_stats.lock().unwrap();
        transmit_shreds_stats.update(new_transmit_shreds_stats, broadcast_shred_batch_info);
    }

    fn report_and_reset_stats(&mut self, was_interrupted: bool) {
        let unfinished_slot = self.unfinished_slot.as_ref().unwrap();
        if was_interrupted {
            self.process_shreds_stats.submit(
                "broadcast-process-shreds-interrupted-stats",
                unfinished_slot.slot,
                unfinished_slot.next_shred_index, // num_data_shreds,
                None,                             // slot_broadcast_time
            );
        } else {
            let slot_broadcast_time = self.slot_broadcast_start.unwrap().elapsed();
            self.process_shreds_stats.submit(
                "broadcast-process-shreds-stats",
                unfinished_slot.slot,
                unfinished_slot.next_shred_index, // num_data_shreds,
                Some(slot_broadcast_time),
            );
        }
    }
}

// Consumes data_shreds_buffer returning corresponding coding shreds.
fn make_coding_shreds(
    keypair: &Keypair,
    unfinished_slot: &mut Option<UnfinishedSlotInfo>,
    is_slot_end: bool,
    stats: &mut ProcessShredsStats,
) -> (Vec<Shred>, Vec<Shred>) {
    let unfinished_slot = match unfinished_slot {
        None => return (Vec::default(), Vec::default()),
        Some(state) => state,
    };
    let data_shreds: Vec<_> = {
        let size = unfinished_slot.data_shreds_buffer.len();
        // Consume a multiple of 32, unless this is the slot end.
        let offset = if is_slot_end {
            0
        } else {
            size % MAX_DATA_SHREDS_PER_FEC_BLOCK as usize
        };
        unfinished_slot
            .data_shreds_buffer
            .drain(0..size - offset)
            .collect()
    };
    let shreds = Shredder::data_shreds_to_coding_shreds(
        keypair,
        &data_shreds,
        is_slot_end,
        unfinished_slot.next_code_index,
        stats,
    )
    .unwrap();
    if let Some(index) = shreds
        .iter()
        .filter(|shred| shred.is_code())
        .map(Shred::index)
        .max()
    {
        unfinished_slot.next_code_index = unfinished_slot.next_code_index.max(index + 1);
    }
    (data_shreds, shreds)
}

impl BroadcastRun for StandardBroadcastRun {
    fn run(
        &mut self,
        keypair: &Keypair,
        blockstore: &Arc<Blockstore>,
        receiver: &Receiver<WorkingBankEntry>,
        socket_sender: &Sender<(Arc<Vec<Shred>>, Option<BroadcastShredBatchInfo>)>,
        blockstore_sender: &Sender<(Arc<Vec<Shred>>, Option<BroadcastShredBatchInfo>)>,
    ) -> Result<()> {
        let receive_results = broadcast_utils::recv_slot_entries(receiver)?;
        // TODO: Confirm that last chunk of coding shreds
        // will not be lost or delayed for too long.
        self.process_receive_results(
            keypair,
            blockstore,
            socket_sender,
            blockstore_sender,
            receive_results,
        )
    }
    fn transmit(
        &mut self,
        receiver: &Arc<Mutex<TransmitReceiver>>,
        cluster_info: &ClusterInfo,
        sock: &UdpSocket,
        bank_forks: &Arc<RwLock<BankForks>>,
    ) -> Result<()> {
        let (shreds, batch_info) = receiver.lock().unwrap().recv()?;
        self.broadcast(sock, cluster_info, shreds, batch_info, bank_forks)
    }
    fn record(
        &mut self,
        receiver: &Arc<Mutex<RecordReceiver>>,
        blockstore: &Arc<Blockstore>,
    ) -> Result<()> {
        let (shreds, slot_start_ts) = receiver.lock().unwrap().recv()?;
        self.insert(blockstore, shreds, slot_start_ts);
        Ok(())
    }
}

#[cfg(test)]
mod test {
    use {
        super::*,
        solana_entry::entry::create_ticks,
        solana_gossip::cluster_info::{ClusterInfo, Node},
        solana_ledger::{
            blockstore::Blockstore, genesis_utils::create_genesis_config, get_tmp_ledger_path,
            shred::max_ticks_per_n_shreds,
        },
        solana_runtime::bank::Bank,
        solana_sdk::{
            genesis_config::GenesisConfig,
            signature::{Keypair, Signer},
        },
        solana_streamer::socket::SocketAddrSpace,
        std::{ops::Deref, sync::Arc, time::Duration},
    };

    #[allow(clippy::type_complexity)]
    fn setup(
        num_shreds_per_slot: Slot,
    ) -> (
        Arc<Blockstore>,
        GenesisConfig,
        Arc<ClusterInfo>,
        Arc<Bank>,
        Arc<Keypair>,
        UdpSocket,
        Arc<RwLock<BankForks>>,
    ) {
        // Setup
        let ledger_path = get_tmp_ledger_path!();
        let blockstore = Arc::new(
            Blockstore::open(&ledger_path).expect("Expected to be able to open database ledger"),
        );
        let leader_keypair = Arc::new(Keypair::new());
        let leader_pubkey = leader_keypair.pubkey();
        let leader_info = Node::new_localhost_with_pubkey(&leader_pubkey);
        let cluster_info = Arc::new(ClusterInfo::new(
            leader_info.info,
            Arc::new(Keypair::new()),
            SocketAddrSpace::Unspecified,
        ));
        let socket = UdpSocket::bind("0.0.0.0:0").unwrap();
        let mut genesis_config = create_genesis_config(10_000).genesis_config;
        genesis_config.ticks_per_slot = max_ticks_per_n_shreds(num_shreds_per_slot, None) + 1;

        let bank = Bank::new_for_tests(&genesis_config);
        let bank_forks = Arc::new(RwLock::new(BankForks::new(bank)));
        let bank0 = bank_forks.read().unwrap().root_bank();
        (
            blockstore,
            genesis_config,
            cluster_info,
            bank0,
            leader_keypair,
            socket,
            bank_forks,
        )
    }

    #[test]
    fn test_interrupted_slot_last_shred() {
        let keypair = Arc::new(Keypair::new());
        let mut run = StandardBroadcastRun::new(0);

        // Set up the slot to be interrupted
        let next_shred_index = 10;
        let slot = 1;
        let parent = 0;
        run.unfinished_slot = Some(UnfinishedSlotInfo {
            next_shred_index,
            next_code_index: 17,
            slot,
            parent,
            data_shreds_buffer: Vec::default(),
            fec_set_offset: next_shred_index,
        });
        run.slot_broadcast_start = Some(Instant::now());

        // Set up a slot to interrupt the old slot
        run.current_slot_and_parent = Some((4, 2));

        // Slot 2 interrupted slot 1
        let (data_shreds, coding_shreds) =
            run.finish_prev_slot(&keypair, 0, &mut ProcessShredsStats::default());
        let shred = coding_shreds
            .get(0)
            .expect("Expected a shred that signals an interrupt");

        // Validate the shred
        assert_eq!(shred.parent().unwrap(), parent);
        assert_eq!(shred.slot(), slot);
        assert_eq!(shred.index(), next_shred_index);
        assert!(shred.is_data());
        assert!(shred.verify(&keypair.pubkey()));
    }

    #[test]
    fn test_slot_interrupt() {
        // Setup
        let num_shreds_per_slot = 2;
        let (blockstore, genesis_config, cluster_info, bank0, leader_keypair, socket, bank_forks) =
            setup(num_shreds_per_slot);

        // Insert 1 less than the number of ticks needed to finish the slot
        let ticks0 = create_ticks(genesis_config.ticks_per_slot - 1, 0, genesis_config.hash());
        let receive_results = ReceiveResults {
            entries: ticks0.clone(),
            time_elapsed: Duration::new(3, 0),
            bank: bank0.clone(),
            last_tick_height: (ticks0.len() - 1) as u64,
        };

        // Step 1: Make an incomplete transmission for slot 0
        let mut standard_broadcast_run = StandardBroadcastRun::new(0);
        standard_broadcast_run
            .test_process_receive_results(
                &leader_keypair,
                &cluster_info,
                &socket,
                &blockstore,
                receive_results,
                &bank_forks,
            )
            .unwrap();
        let unfinished_slot = standard_broadcast_run.unfinished_slot.as_ref().unwrap();
        assert_eq!(unfinished_slot.next_shred_index as u64, num_shreds_per_slot);
        assert_eq!(unfinished_slot.slot, 0);
        assert_eq!(unfinished_slot.parent, 0);
        // Make sure the slot is not complete
        assert!(!blockstore.is_full(0));
        // Modify the stats, should reset later
        standard_broadcast_run.process_shreds_stats.receive_elapsed = 10;
        // Broadcast stats should exist, and 2 batches should have been sent,
        // one for data, one for coding
        assert_eq!(
            standard_broadcast_run
                .transmit_shreds_stats
                .lock()
                .unwrap()
                .get(unfinished_slot.slot)
                .unwrap()
                .num_batches(),
            2
        );
        assert_eq!(
            standard_broadcast_run
                .insert_shreds_stats
                .lock()
                .unwrap()
                .get(unfinished_slot.slot)
                .unwrap()
                .num_batches(),
            2
        );
        // Try to fetch ticks from blockstore, nothing should break
        assert_eq!(blockstore.get_slot_entries(0, 0).unwrap(), ticks0);
        assert_eq!(
            blockstore.get_slot_entries(0, num_shreds_per_slot).unwrap(),
            vec![],
        );

        // Step 2: Make a transmission for another bank that interrupts the transmission for
        // slot 0
        let bank2 = Arc::new(Bank::new_from_parent(&bank0, &leader_keypair.pubkey(), 2));
        let interrupted_slot = unfinished_slot.slot;
        // Interrupting the slot should cause the unfinished_slot and stats to reset
        let num_shreds = 1;
        assert!(num_shreds < num_shreds_per_slot);
        let ticks1 = create_ticks(
            max_ticks_per_n_shreds(num_shreds, None),
            0,
            genesis_config.hash(),
        );
        let receive_results = ReceiveResults {
            entries: ticks1.clone(),
            time_elapsed: Duration::new(2, 0),
            bank: bank2,
            last_tick_height: (ticks1.len() - 1) as u64,
        };
        standard_broadcast_run
            .test_process_receive_results(
                &leader_keypair,
                &cluster_info,
                &socket,
                &blockstore,
                receive_results,
                &bank_forks,
            )
            .unwrap();
        let unfinished_slot = standard_broadcast_run.unfinished_slot.as_ref().unwrap();

        // The shred index should have reset to 0, which makes it possible for the
        // index < the previous shred index for slot 0
        assert_eq!(unfinished_slot.next_shred_index as u64, num_shreds);
        assert_eq!(unfinished_slot.slot, 2);
        assert_eq!(unfinished_slot.parent, 0);

        // Check that the stats were reset as well
        assert_eq!(
            standard_broadcast_run.process_shreds_stats.receive_elapsed,
            0
        );

        // Broadcast stats for interrupted slot should be cleared
        assert!(standard_broadcast_run
            .transmit_shreds_stats
            .lock()
            .unwrap()
            .get(interrupted_slot)
            .is_none());
        assert!(standard_broadcast_run
            .insert_shreds_stats
            .lock()
            .unwrap()
            .get(interrupted_slot)
            .is_none());

        // Try to fetch the incomplete ticks from blockstore, should succeed
        assert_eq!(blockstore.get_slot_entries(0, 0).unwrap(), ticks0);
        assert_eq!(
            blockstore.get_slot_entries(0, num_shreds_per_slot).unwrap(),
            vec![],
        );
    }

    #[test]
    fn test_buffer_data_shreds() {
        let num_shreds_per_slot = 2;
        let (blockstore, genesis_config, _cluster_info, bank, leader_keypair, _socket, _bank_forks) =
            setup(num_shreds_per_slot);
        let (bsend, brecv) = unbounded();
        let (ssend, _srecv) = unbounded();
        let mut last_tick_height = 0;
        let mut standard_broadcast_run = StandardBroadcastRun::new(0);
        let mut process_ticks = |num_ticks| {
            let ticks = create_ticks(num_ticks, 0, genesis_config.hash());
            last_tick_height += (ticks.len() - 1) as u64;
            let receive_results = ReceiveResults {
                entries: ticks,
                time_elapsed: Duration::new(1, 0),
                bank: bank.clone(),
                last_tick_height,
            };
            standard_broadcast_run
                .process_receive_results(
                    &leader_keypair,
                    &blockstore,
                    &ssend,
                    &bsend,
                    receive_results,
                )
                .unwrap();
        };
        for i in 0..2 {
            process_ticks((i + 1) * 100);
        }
        let mut shreds = Vec::<Shred>::new();
        while let Ok((recv_shreds, _)) = brecv.recv_timeout(Duration::from_secs(1)) {
            shreds.extend(recv_shreds.deref().clone());
        }
        assert!(shreds.len() < 32, "shreds.len(): {}", shreds.len());
        assert!(shreds.iter().all(|shred| shred.is_data()));
        process_ticks(200);
        while let Ok((recv_shreds, _)) = brecv.recv_timeout(Duration::from_secs(1)) {
            shreds.extend(recv_shreds.deref().clone());
        }
        assert!(shreds.len() > 64, "shreds.len(): {}", shreds.len());
        let num_coding_shreds = shreds.iter().filter(|shred| shred.is_code()).count();
        assert_eq!(
            num_coding_shreds, 32,
            "num coding shreds: {}",
            num_coding_shreds
        );
    }

    #[test]
    fn test_slot_finish() {
        // Setup
        let num_shreds_per_slot = 2;
        let (blockstore, genesis_config, cluster_info, bank0, leader_keypair, socket, bank_forks) =
            setup(num_shreds_per_slot);

        // Insert complete slot of ticks needed to finish the slot
        let ticks = create_ticks(genesis_config.ticks_per_slot, 0, genesis_config.hash());
        let receive_results = ReceiveResults {
            entries: ticks.clone(),
            time_elapsed: Duration::new(3, 0),
            bank: bank0,
            last_tick_height: ticks.len() as u64,
        };

        let mut standard_broadcast_run = StandardBroadcastRun::new(0);
        standard_broadcast_run
            .test_process_receive_results(
                &leader_keypair,
                &cluster_info,
                &socket,
                &blockstore,
                receive_results,
                &bank_forks,
            )
            .unwrap();
        assert!(standard_broadcast_run.unfinished_slot.is_none())
    }
}<|MERGE_RESOLUTION|>--- conflicted
+++ resolved
@@ -87,12 +87,8 @@
                     self.shred_version,
                     fec_set_index.unwrap(),
                 );
-<<<<<<< HEAD
                 // TODO
-                //Shredder::sign_shred(keypair, &mut shred);
-=======
-                shred.sign(keypair);
->>>>>>> 68a1e8b8
+                //shred.sign(keypair);
                 state.data_shreds_buffer.push(shred.clone());
                 let (data_shreds, mut coding_shreds) = make_coding_shreds(
                     keypair,
