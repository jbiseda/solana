--- conflicted
+++ resolved
@@ -151,13 +151,9 @@
 #[derive(Default)]
 struct ServeRepairStats {
     total_requests: usize,
-<<<<<<< HEAD
+    unsigned_requests: usize,
     dropped_requests_bandwidth: usize,
     dropped_requests_batching: usize,
-=======
-    unsigned_requests: usize,
-    dropped_requests: usize,
->>>>>>> 8b43215d
     total_dropped_response_packets: usize,
     total_response_packets: usize,
     total_response_bytes: usize,
@@ -506,7 +502,7 @@
         datapoint_info!(
             "serve_repair-requests_received",
             ("total_requests", stats.total_requests, i64),
-<<<<<<< HEAD
+            ("unsigned_requests", stats.unsigned_requests, i64),
             (
                 "dropped_requests_bandwidth",
                 stats.dropped_requests_bandwidth,
@@ -517,10 +513,6 @@
                 stats.dropped_requests_batching,
                 i64
             ),
-=======
-            ("unsigned_requests", stats.unsigned_requests, i64),
-            ("dropped_requests", stats.dropped_requests, i64),
->>>>>>> 8b43215d
             (
                 "total_dropped_response_packets",
                 stats.total_dropped_response_packets,
