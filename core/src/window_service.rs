//! `window_service` handles the data plane incoming shreds, storing them in
//!   blockstore and retransmitting where required
//!
use {
    crate::{
        ancestor_hashes_service::AncestorHashesReplayUpdateReceiver,
        cluster_info_vote_listener::VerifiedVoteReceiver,
        completed_data_sets_service::CompletedDataSetsSender,
        repair_response,
        repair_service::{OutstandingShredRepairs, RepairInfo, RepairService},
        result::{Error, Result},
    },
    crossbeam_channel::{unbounded, Receiver, RecvTimeoutError, Sender},
    rayon::{prelude::*, ThreadPool},
    solana_gossip::cluster_info::ClusterInfo,
    solana_ledger::{
        blockstore::{self, Blockstore, BlockstoreInsertionMetrics, MAX_DATA_SHREDS_PER_SLOT},
        leader_schedule_cache::LeaderScheduleCache,
        shred::{Nonce, Shred, ShredType},
    },
    solana_measure::measure::Measure,
    solana_metrics::{inc_new_counter_debug, inc_new_counter_error},
    solana_perf::packet::{Packet, PacketBatch},
    solana_rayon_threadlimit::get_thread_count,
    solana_runtime::{bank::Bank, bank_forks::BankForks},
    solana_sdk::{clock::Slot, packet::PACKET_DATA_SIZE, pubkey::Pubkey},
    std::{
        cmp::Reverse,
        collections::{HashMap, HashSet},
        net::{SocketAddr, UdpSocket},
        sync::{
            atomic::{AtomicBool, Ordering},
            Arc, RwLock,
        },
        thread::{self, Builder, JoinHandle},
        time::{Duration, Instant},
    },
};

type DuplicateSlotSender = Sender<Slot>;
pub(crate) type DuplicateSlotReceiver = Receiver<Slot>;

#[derive(Default)]
struct WindowServiceMetrics {
    run_insert_count: u64,
    num_shreds_received: u64,
    shred_receiver_elapsed_us: u64,
    prune_shreds_elapsed_us: u64,
    num_shreds_pruned_invalid_repair: usize,
    num_errors: u64,
    num_errors_blockstore: u64,
    num_errors_cross_beam_recv_timeout: u64,
    num_errors_other: u64,
    num_errors_try_crossbeam_send: u64,
}

impl WindowServiceMetrics {
    fn report_metrics(&self, metric_name: &'static str) {
        datapoint_info!(
            metric_name,
            ("run_insert_count", self.run_insert_count as i64, i64),
            ("num_shreds_received", self.num_shreds_received as i64, i64),
            (
                "shred_receiver_elapsed_us",
                self.shred_receiver_elapsed_us as i64,
                i64
            ),
            (
                "prune_shreds_elapsed_us",
                self.prune_shreds_elapsed_us as i64,
                i64
            ),
            (
                "num_shreds_pruned_invalid_repair",
                self.num_shreds_pruned_invalid_repair,
                i64
            ),
            ("num_errors", self.num_errors, i64),
            ("num_errors_blockstore", self.num_errors_blockstore, i64),
            ("num_errors_other", self.num_errors_other, i64),
            (
                "num_errors_try_crossbeam_send",
                self.num_errors_try_crossbeam_send,
                i64
            ),
            (
                "num_errors_cross_beam_recv_timeout",
                self.num_errors_cross_beam_recv_timeout,
                i64
            ),
        );
    }

    fn record_error(&mut self, err: &Error) {
        self.num_errors += 1;
        match err {
            Error::TrySend => self.num_errors_try_crossbeam_send += 1,
            Error::RecvTimeout(_) => self.num_errors_cross_beam_recv_timeout += 1,
            Error::Blockstore(err) => {
                self.num_errors_blockstore += 1;
                error!("blockstore error: {}", err);
            }
            _ => self.num_errors_other += 1,
        }
    }
}

#[derive(Default)]
struct ReceiveWindowStats {
    num_packets: usize,
    num_shreds: usize, // num_discards: num_packets - num_shreds
    num_repairs: usize,
    elapsed: Duration, // excludes waiting time on the receiver channel.
    slots: HashMap<Slot, /*num shreds:*/ usize>,
    addrs: HashMap</*source:*/ SocketAddr, /*num packets:*/ usize>,
    since: Option<Instant>,
}

impl ReceiveWindowStats {
    fn maybe_submit(&mut self) {
        const MAX_NUM_ADDRS: usize = 5;
        const SUBMIT_CADENCE: Duration = Duration::from_secs(2);
        let elapsed = self.since.as_ref().map(Instant::elapsed);
        if elapsed.unwrap_or(Duration::MAX) < SUBMIT_CADENCE {
            return;
        }
        datapoint_info!(
            "receive_window_stats",
            ("num_packets", self.num_packets, i64),
            ("num_shreds", self.num_shreds, i64),
            ("num_repairs", self.num_repairs, i64),
            ("elapsed_micros", self.elapsed.as_micros(), i64),
        );
        for (slot, num_shreds) in &self.slots {
            datapoint_debug!(
                "receive_window_num_slot_shreds",
                ("slot", *slot, i64),
                ("num_shreds", *num_shreds, i64)
            );
        }
        let mut addrs: Vec<_> = std::mem::take(&mut self.addrs).into_iter().collect();
        let reverse_count = |(_addr, count): &_| Reverse(*count);
        if addrs.len() > MAX_NUM_ADDRS {
            addrs.select_nth_unstable_by_key(MAX_NUM_ADDRS, reverse_count);
            addrs.truncate(MAX_NUM_ADDRS);
        }
        addrs.sort_unstable_by_key(reverse_count);
        info!(
            "num addresses: {}, top packets by source: {:?}",
            self.addrs.len(),
            addrs
        );
        *self = Self {
            since: Some(Instant::now()),
            ..Self::default()
        };
    }
}

fn verify_shred_slot(shred: &Shred, root: u64) -> bool {
    match shred.shred_type() {
        // Only data shreds have parent information
        ShredType::Data => match shred.parent() {
            Ok(parent) => blockstore::verify_shred_slots(shred.slot(), parent, root),
            Err(_) => false,
        },
        // Filter out outdated coding shreds
        ShredType::Code => shred.slot() >= root,
    }
}

/// drop shreds that are from myself or not from the correct leader for the
/// shred's slot
pub(crate) fn should_retransmit_and_persist(
    shred: &Shred,
    bank: Option<Arc<Bank>>,
    leader_schedule_cache: &LeaderScheduleCache,
    my_pubkey: &Pubkey,
    root: u64,
    shred_version: u16,
) -> bool {
    let slot_leader_pubkey = leader_schedule_cache.slot_leader_at(shred.slot(), bank.as_deref());
    if let Some(leader_id) = slot_leader_pubkey {
        if leader_id == *my_pubkey {
            inc_new_counter_debug!("streamer-recv_window-circular_transmission", 1);
            false
        } else if !verify_shred_slot(shred, root) {
            inc_new_counter_debug!("streamer-recv_window-outdated_transmission", 1);
            false
        } else if shred.version() != shred_version {
            inc_new_counter_debug!("streamer-recv_window-incorrect_shred_version", 1);
            false
        } else if shred.index() >= MAX_DATA_SHREDS_PER_SLOT as u32 {
            inc_new_counter_warn!("streamer-recv_window-shred_index_overrun", 1);
            false
        } else if shred.data_header.size as usize > shred.payload.len() {
            inc_new_counter_warn!("streamer-recv_window-shred_bad_meta_size", 1);
            false
        } else {
            true
        }
    } else {
        inc_new_counter_debug!("streamer-recv_window-unknown_leader", 1);
        false
    }
}

fn run_check_duplicate(
    cluster_info: &ClusterInfo,
    blockstore: &Blockstore,
    shred_receiver: &Receiver<Shred>,
    duplicate_slot_sender: &DuplicateSlotSender,
) -> Result<()> {
    let check_duplicate = |shred: Shred| -> Result<()> {
        let shred_slot = shred.slot();
        if !blockstore.has_duplicate_shreds_in_slot(shred_slot) {
            if let Some(existing_shred_payload) =
                blockstore.is_shred_duplicate(shred.id(), shred.payload.clone())
            {
                cluster_info.push_duplicate_shred(&shred, &existing_shred_payload)?;
                blockstore.store_duplicate_slot(
                    shred_slot,
                    existing_shred_payload,
                    shred.payload,
                )?;

                duplicate_slot_sender.send(shred_slot)?;
            }
        }

        Ok(())
    };
    const RECV_TIMEOUT: Duration = Duration::from_millis(200);
    std::iter::once(shred_receiver.recv_timeout(RECV_TIMEOUT)?)
        .chain(shred_receiver.try_iter())
        .try_for_each(check_duplicate)
}

fn verify_repair(
    outstanding_requests: &mut OutstandingShredRepairs,
    shred: &Shred,
    repair_meta: &Option<RepairMeta>,
) -> bool {
    repair_meta
        .as_ref()
        .map(|repair_meta| {
            outstanding_requests
                .register_response(
                    repair_meta.nonce,
                    shred,
                    solana_sdk::timing::timestamp(),
                    |_| (),
                )
                .is_some()
        })
        .unwrap_or(true)
}

fn prune_shreds_invalid_repair(
    shreds: &mut Vec<Shred>,
    repair_infos: &mut Vec<Option<RepairMeta>>,
    outstanding_requests: &RwLock<OutstandingShredRepairs>,
) {
    assert_eq!(shreds.len(), repair_infos.len());
    let mut i = 0;
    let mut removed = HashSet::new();
    {
        let mut outstanding_requests = outstanding_requests.write().unwrap();
        shreds.retain(|shred| {
            let should_keep = (
                verify_repair(&mut outstanding_requests, shred, &repair_infos[i]),
                i += 1,
            )
                .0;
            if !should_keep {
                removed.insert(i - 1);
            }
            should_keep
        });
    }
    i = 0;
    repair_infos.retain(|_repair_info| (!removed.contains(&i), i += 1).0);
    assert_eq!(shreds.len(), repair_infos.len());
}

fn run_insert<F>(
    shred_receiver: &Receiver<(Vec<Shred>, Vec<Option<RepairMeta>>)>,
    blockstore: &Blockstore,
    leader_schedule_cache: &LeaderScheduleCache,
    handle_duplicate: F,
    metrics: &mut BlockstoreInsertionMetrics,
    ws_metrics: &mut WindowServiceMetrics,
    completed_data_sets_sender: &CompletedDataSetsSender,
    retransmit_sender: &Sender<Vec<Shred>>,
    outstanding_requests: &RwLock<OutstandingShredRepairs>,
) -> Result<()>
where
    F: Fn(Shred),
{
    ws_metrics.run_insert_count += 1;
    let mut shred_receiver_elapsed = Measure::start("shred_receiver_elapsed");
    let timer = Duration::from_millis(200);
    let (mut shreds, mut repair_infos) = shred_receiver.recv_timeout(timer)?;
    while let Ok((more_shreds, more_repair_infos)) = shred_receiver.try_recv() {
        shreds.extend(more_shreds);
        repair_infos.extend(more_repair_infos);
    }
    shred_receiver_elapsed.stop();
    ws_metrics.shred_receiver_elapsed_us += shred_receiver_elapsed.as_us();
    ws_metrics.num_shreds_received += shreds.len() as u64;

    let mut prune_shreds_elapsed = Measure::start("prune_shreds_elapsed");
    let num_shreds = shreds.len();
    prune_shreds_invalid_repair(&mut shreds, &mut repair_infos, outstanding_requests);
    ws_metrics.num_shreds_pruned_invalid_repair = num_shreds - shreds.len();
    let repairs: Vec<_> = repair_infos
        .iter()
        .map(|repair_info| repair_info.is_some())
        .collect();
    prune_shreds_elapsed.stop();
    ws_metrics.prune_shreds_elapsed_us += prune_shreds_elapsed.as_us();

    let (completed_data_sets, inserted_indices) = blockstore.insert_shreds_handle_duplicate(
        shreds,
        repairs,
        Some(leader_schedule_cache),
        false, // is_trusted
        Some(retransmit_sender),
        &handle_duplicate,
        metrics,
    )?;
    for index in inserted_indices {
        if repair_infos[index].is_some() {
            metrics.num_repair += 1;
        }
    }

    completed_data_sets_sender.try_send(completed_data_sets)?;
    Ok(())
}

fn recv_window<F>(
    blockstore: &Blockstore,
    bank_forks: &RwLock<BankForks>,
    insert_shred_sender: &Sender<(Vec<Shred>, Vec<Option<RepairMeta>>)>,
    verified_receiver: &Receiver<Vec<PacketBatch>>,
    retransmit_sender: &Sender<Vec<Shred>>,
    shred_filter: F,
    thread_pool: &ThreadPool,
    stats: &mut ReceiveWindowStats,
) -> Result<()>
where
    F: Fn(&Shred, Arc<Bank>, /*last root:*/ Slot) -> bool + Sync,
{
    let timer = Duration::from_millis(200);
    let mut packets = verified_receiver.recv_timeout(timer)?;
    packets.extend(verified_receiver.try_iter().flatten());
    let now = Instant::now();
    let last_root = blockstore.last_root();
    let working_bank = bank_forks.read().unwrap().working_bank();
    let handle_packet = |packet: &Packet| {
        if packet.meta.discard() {
            inc_new_counter_debug!("streamer-recv_window-invalid_or_unnecessary_packet", 1);
            return None;
        }
        // shred fetch stage should be sending packets
        // with sufficiently large buffers. Needed to ensure
        // call to `new_from_serialized_shred` is safe.
        assert_eq!(packet.data.len(), PACKET_DATA_SIZE);
        let serialized_shred = packet.data.to_vec();
        let shred = Shred::new_from_serialized_shred(serialized_shred).ok()?;
        if !shred_filter(&shred, working_bank.clone(), last_root) {
            return None;
        }
        if packet.meta.repair() {
            let repair_info = RepairMeta {
                _from_addr: packet.meta.addr(),
                // If can't parse the nonce, dump the packet.
                nonce: repair_response::nonce(&packet.data)?,
            };
            Some((shred, Some(repair_info)))
        } else {
            Some((shred, None))
        }
    };
    let (shreds, repair_infos): (Vec<_>, Vec<_>) = thread_pool.install(|| {
        packets
            .par_iter()
            .flat_map_iter(|pkt| pkt.packets.iter().filter_map(handle_packet))
            .unzip()
    });
    // Exclude repair packets from retransmit.
    let _ = retransmit_sender.send(
        shreds
            .iter()
            .zip(&repair_infos)
            .filter(|(_, repair_info)| repair_info.is_none())
            .map(|(shred, _)| shred)
            .cloned()
            .collect(),
    );
    stats.num_repairs += repair_infos.iter().filter(|r| r.is_some()).count();
    stats.num_shreds += shreds.len();
    for shred in &shreds {
        *stats.slots.entry(shred.slot()).or_default() += 1;
    }
    insert_shred_sender.send((shreds, repair_infos))?;

    stats.num_packets += packets.iter().map(|pkt| pkt.packets.len()).sum::<usize>();
    for packet in packets.iter().flat_map(|pkt| pkt.packets.iter()) {
        *stats.addrs.entry(packet.meta.addr()).or_default() += 1;
    }
    stats.elapsed += now.elapsed();
    Ok(())
}

struct RepairMeta {
    _from_addr: SocketAddr,
    nonce: Nonce,
}

// Implement a destructor for the window_service thread to signal it exited
// even on panics
struct Finalizer {
    exit_sender: Arc<AtomicBool>,
}

impl Finalizer {
    fn new(exit_sender: Arc<AtomicBool>) -> Self {
        Finalizer { exit_sender }
    }
}
// Implement a destructor for Finalizer.
impl Drop for Finalizer {
    fn drop(&mut self) {
        self.exit_sender.clone().store(true, Ordering::Relaxed);
    }
}

pub(crate) struct WindowService {
    t_window: JoinHandle<()>,
    t_insert: JoinHandle<()>,
    t_check_duplicate: JoinHandle<()>,
    repair_service: RepairService,
}

impl WindowService {
    #[allow(clippy::too_many_arguments)]
    pub(crate) fn new<F>(
        blockstore: Arc<Blockstore>,
        verified_receiver: Receiver<Vec<PacketBatch>>,
        retransmit_sender: Sender<Vec<Shred>>,
        repair_socket: Arc<UdpSocket>,
        ancestor_hashes_socket: Arc<UdpSocket>,
        exit: Arc<AtomicBool>,
        repair_info: RepairInfo,
        leader_schedule_cache: Arc<LeaderScheduleCache>,
        shred_filter: F,
        verified_vote_receiver: VerifiedVoteReceiver,
        completed_data_sets_sender: CompletedDataSetsSender,
        duplicate_slots_sender: DuplicateSlotSender,
        ancestor_hashes_replay_update_receiver: AncestorHashesReplayUpdateReceiver,
    ) -> WindowService
    where
        F: 'static
            + Fn(&Pubkey, &Shred, Option<Arc<Bank>>, /*last root:*/ Slot) -> bool
            + std::marker::Send
            + std::marker::Sync,
    {
        let outstanding_requests = Arc::<RwLock<OutstandingShredRepairs>>::default();

        let bank_forks = repair_info.bank_forks.clone();
        let cluster_info = repair_info.cluster_info.clone();
        let id = cluster_info.id();

        let repair_service = RepairService::new(
            blockstore.clone(),
            exit.clone(),
            repair_socket,
            ancestor_hashes_socket,
            repair_info,
            verified_vote_receiver,
            outstanding_requests.clone(),
            ancestor_hashes_replay_update_receiver,
        );

        let (insert_sender, insert_receiver) = unbounded();
        let (duplicate_sender, duplicate_receiver) = unbounded();

        let t_check_duplicate = Self::start_check_duplicate_thread(
            cluster_info,
            exit.clone(),
            blockstore.clone(),
            duplicate_receiver,
            duplicate_slots_sender,
        );

        let t_insert = Self::start_window_insert_thread(
            exit.clone(),
            blockstore.clone(),
            leader_schedule_cache,
            insert_receiver,
            duplicate_sender,
            completed_data_sets_sender,
            retransmit_sender.clone(),
            outstanding_requests,
        );

        let t_window = Self::start_recv_window_thread(
            id,
            exit,
            blockstore,
            insert_sender,
            verified_receiver,
            shred_filter,
            bank_forks,
            retransmit_sender,
        );

        WindowService {
            t_window,
            t_insert,
            t_check_duplicate,
            repair_service,
        }
    }

    fn start_check_duplicate_thread(
        cluster_info: Arc<ClusterInfo>,
        exit: Arc<AtomicBool>,
        blockstore: Arc<Blockstore>,
        duplicate_receiver: Receiver<Shred>,
        duplicate_slot_sender: DuplicateSlotSender,
    ) -> JoinHandle<()> {
        let handle_error = || {
            inc_new_counter_error!("solana-check-duplicate-error", 1, 1);
        };
        Builder::new()
            .name("solana-check-duplicate".to_string())
            .spawn(move || loop {
                if exit.load(Ordering::Relaxed) {
                    break;
                }

                let mut noop = || {};
                if let Err(e) = run_check_duplicate(
                    &cluster_info,
                    &blockstore,
                    &duplicate_receiver,
                    &duplicate_slot_sender,
                ) {
                    if Self::should_exit_on_error(e, &mut noop, &handle_error) {
                        break;
                    }
                }
            })
            .unwrap()
    }

    fn start_window_insert_thread(
        exit: Arc<AtomicBool>,
        blockstore: Arc<Blockstore>,
        leader_schedule_cache: Arc<LeaderScheduleCache>,
        insert_receiver: Receiver<(Vec<Shred>, Vec<Option<RepairMeta>>)>,
        check_duplicate_sender: Sender<Shred>,
        completed_data_sets_sender: CompletedDataSetsSender,
        retransmit_sender: Sender<Vec<Shred>>,
        outstanding_requests: Arc<RwLock<OutstandingShredRepairs>>,
    ) -> JoinHandle<()> {
        let mut handle_timeout = || {};
        let handle_error = || {
            inc_new_counter_error!("solana-window-insert-error", 1, 1);
        };

        Builder::new()
            .name("solana-window-insert".to_string())
            .spawn(move || {
                let handle_duplicate = |shred| {
                    let _ = check_duplicate_sender.send(shred);
                };
                let mut metrics = BlockstoreInsertionMetrics::default();
                let mut ws_metrics = WindowServiceMetrics::default();
                let mut last_print = Instant::now();
                loop {
                    if exit.load(Ordering::Relaxed) {
                        break;
                    }

                    if let Err(e) = run_insert(
                        &insert_receiver,
                        &blockstore,
                        &leader_schedule_cache,
                        &handle_duplicate,
                        &mut metrics,
                        &mut ws_metrics,
                        &completed_data_sets_sender,
                        &retransmit_sender,
                        &outstanding_requests,
                    ) {
                        ws_metrics.record_error(&e);
                        if Self::should_exit_on_error(e, &mut handle_timeout, &handle_error) {
                            break;
                        }
                    }

                    if last_print.elapsed().as_secs() > 2 {
                        metrics.report_metrics("blockstore-insert-shreds");
                        metrics = BlockstoreInsertionMetrics::default();
                        ws_metrics.report_metrics("recv-window-insert-shreds");
                        ws_metrics = WindowServiceMetrics::default();
                        last_print = Instant::now();
                    }
                }
            })
            .unwrap()
    }

    #[allow(clippy::too_many_arguments)]
    fn start_recv_window_thread<F>(
        id: Pubkey,
        exit: Arc<AtomicBool>,
        blockstore: Arc<Blockstore>,
        insert_sender: Sender<(Vec<Shred>, Vec<Option<RepairMeta>>)>,
        verified_receiver: Receiver<Vec<PacketBatch>>,
        shred_filter: F,
        bank_forks: Arc<RwLock<BankForks>>,
        retransmit_sender: Sender<Vec<Shred>>,
    ) -> JoinHandle<()>
    where
        F: 'static
            + Fn(&Pubkey, &Shred, Option<Arc<Bank>>, u64) -> bool
            + std::marker::Send
            + std::marker::Sync,
    {
        let mut stats = ReceiveWindowStats::default();
        Builder::new()
            .name("solana-window".to_string())
            .spawn(move || {
                let _exit = Finalizer::new(exit.clone());
                trace!("{}: RECV_WINDOW started", id);
                let thread_pool = rayon::ThreadPoolBuilder::new()
                    .num_threads(get_thread_count())
                    .build()
                    .unwrap();
                let mut now = Instant::now();
                let handle_error = || {
                    inc_new_counter_error!("solana-window-error", 1, 1);
                };

                while !exit.load(Ordering::Relaxed) {
                    let mut handle_timeout = || {
                        if now.elapsed() > Duration::from_secs(30) {
                            warn!(
                                "Window does not seem to be receiving data. \
                            Ensure port configuration is correct..."
                            );
                            now = Instant::now();
                        }
                    };
                    if let Err(e) = recv_window(
                        &blockstore,
                        &bank_forks,
                        &insert_sender,
                        &verified_receiver,
                        &retransmit_sender,
                        |shred, bank, last_root| shred_filter(&id, shred, Some(bank), last_root),
                        &thread_pool,
                        &mut stats,
                    ) {
                        if Self::should_exit_on_error(e, &mut handle_timeout, &handle_error) {
                            break;
                        }
                    } else {
                        now = Instant::now();
                    }
                    stats.maybe_submit();
                }
            })
            .unwrap()
    }

    fn should_exit_on_error<F, H>(e: Error, handle_timeout: &mut F, handle_error: &H) -> bool
    where
        F: FnMut(),
        H: Fn(),
    {
        match e {
            Error::RecvTimeout(RecvTimeoutError::Disconnected) => true,
            Error::RecvTimeout(RecvTimeoutError::Timeout) => {
                handle_timeout();
                false
            }
            Error::Send => true,
            _ => {
                handle_error();
                error!("thread {:?} error {:?}", thread::current().name(), e);
                false
            }
        }
    }

    pub(crate) fn join(self) -> thread::Result<()> {
        self.t_window.join()?;
        self.t_insert.join()?;
        self.t_check_duplicate.join()?;
        self.repair_service.join()
    }
}

#[cfg(test)]
mod test {
    use {
        super::*,
        solana_entry::entry::{create_ticks, Entry},
        solana_gossip::contact_info::ContactInfo,
        solana_ledger::{
            blockstore::{make_many_slot_entries, Blockstore},
            genesis_utils::create_genesis_config_with_leader,
            get_tmp_ledger_path,
            shred::{DataShredHeader, Shredder},
        },
        solana_sdk::{
            epoch_schedule::MINIMUM_SLOTS_PER_EPOCH,
            hash::Hash,
            signature::{Keypair, Signer},
            timing::timestamp,
        },
        solana_streamer::socket::SocketAddrSpace,
    };

    fn local_entries_to_shred(
        entries: &[Entry],
        slot: Slot,
        parent: Slot,
        keypair: &Keypair,
    ) -> Vec<Shred> {
        let shredder = Shredder::new(slot, parent, 0, 0).unwrap();
        let (data_shreds, _) = shredder.entries_to_shreds(
            keypair, entries, true, // is_last_in_slot
            0,    // next_shred_index
            0,    // next_code_index
        );
        data_shreds
    }

    #[test]
    fn test_process_shred() {
        let blockstore_path = get_tmp_ledger_path!();
        let blockstore = Arc::new(Blockstore::open(&blockstore_path).unwrap());
        let num_entries = 10;
        let original_entries = create_ticks(num_entries, 0, Hash::default());
        let mut shreds = local_entries_to_shred(&original_entries, 0, 0, &Keypair::new());
        shreds.reverse();
        blockstore
            .insert_shreds(shreds, None, false)
            .expect("Expect successful processing of shred");

        assert_eq!(blockstore.get_slot_entries(0, 0).unwrap(), original_entries);

        drop(blockstore);
        Blockstore::destroy(&blockstore_path).expect("Expected successful database destruction");
    }

    #[test]
    fn test_should_retransmit_and_persist() {
        let me_id = solana_sdk::pubkey::new_rand();
        let leader_keypair = Arc::new(Keypair::new());
        let leader_pubkey = leader_keypair.pubkey();
        let bank = Arc::new(Bank::new_for_tests(
            &create_genesis_config_with_leader(100, &leader_pubkey, 10).genesis_config,
        ));
        let cache = Arc::new(LeaderScheduleCache::new_from_bank(&bank));

        let shreds = local_entries_to_shred(&[Entry::default()], 0, 0, &leader_keypair);

        // with a Bank for slot 0, shred continues
        assert!(should_retransmit_and_persist(
            &shreds[0],
            Some(bank.clone()),
            &cache,
            &me_id,
            0,
            0
        ));

        // with the wrong shred_version, shred gets thrown out
        assert!(!should_retransmit_and_persist(
            &shreds[0],
            Some(bank.clone()),
            &cache,
            &me_id,
            0,
            1
        ));

        // substitute leader_pubkey for me_id so it looks I was the leader
        // if the shred came back from me, it doesn't continue, whether or not I have a bank
        assert!(!should_retransmit_and_persist(
            &shreds[0],
            Some(bank.clone()),
            &cache,
            &leader_pubkey,
            0,
            0
        ));
        assert!(!should_retransmit_and_persist(
            &shreds[0],
            None,
            &cache,
            &leader_pubkey,
            0,
            0
        ));

        // change the shred's slot so leader lookup fails
        // with a Bank and no idea who leader is, shred gets thrown out
        let mut bad_slot_shred = shreds[0].clone();
        bad_slot_shred.set_slot(MINIMUM_SLOTS_PER_EPOCH as u64 * 3);
        assert!(!should_retransmit_and_persist(
            &bad_slot_shred,
            Some(bank.clone()),
            &cache,
            &me_id,
            0,
            0
        ));

        // with a bad header size
        let mut bad_header_shred = shreds[0].clone();
        bad_header_shred.data_header.size = (bad_header_shred.payload.len() + 1) as u16;
        assert!(!should_retransmit_and_persist(
            &bad_header_shred,
            Some(bank.clone()),
            &cache,
            &me_id,
            0,
            0
        ));

        // with an invalid index, shred gets thrown out
        let mut bad_index_shred = shreds[0].clone();
        bad_index_shred.common_header.index = (MAX_DATA_SHREDS_PER_SLOT + 1) as u32;
        assert!(!should_retransmit_and_persist(
            &bad_index_shred,
            Some(bank.clone()),
            &cache,
            &me_id,
            0,
            0
        ));

        // with a shred where shred.slot() == root, shred gets thrown out
        let root = MINIMUM_SLOTS_PER_EPOCH as u64 * 3;
        let shreds = local_entries_to_shred(&[Entry::default()], root, root - 1, &leader_keypair);
        assert!(!should_retransmit_and_persist(
            &shreds[0],
            Some(bank.clone()),
            &cache,
            &me_id,
            root,
            0
        ));

        // with a shred where shred.parent() < root, shred gets thrown out
        let root = MINIMUM_SLOTS_PER_EPOCH as u64 * 3;
        let shreds =
            local_entries_to_shred(&[Entry::default()], root + 1, root - 1, &leader_keypair);
        assert!(!should_retransmit_and_persist(
            &shreds[0],
            Some(bank.clone()),
            &cache,
            &me_id,
            root,
            0
        ));

        // coding shreds don't contain parent slot information, test that slot >= root
        let (common, coding) = Shred::new_coding_shred_header(
            5, // slot
            5, // index
            5, // fec_set_index
            6, // num_data_shreds
            6, // num_coding_shreds
            3, // position
            0, // version
        );
        let mut coding_shred =
            Shred::new_empty_from_header(common, DataShredHeader::default(), coding);
<<<<<<< HEAD
        //Shredder::sign_shred(&leader_keypair, &mut coding_shred);
=======
        coding_shred.sign(&leader_keypair);
>>>>>>> 68a1e8b8
        // shred.slot() > root, shred continues
        assert!(should_retransmit_and_persist(
            &coding_shred,
            Some(bank.clone()),
            &cache,
            &me_id,
            0,
            0
        ));
        // shred.slot() == root, shred continues
        assert!(should_retransmit_and_persist(
            &coding_shred,
            Some(bank.clone()),
            &cache,
            &me_id,
            5,
            0
        ));
        // shred.slot() < root, shred gets thrown out
        assert!(!should_retransmit_and_persist(
            &coding_shred,
            Some(bank),
            &cache,
            &me_id,
            6,
            0
        ));
    }

    #[test]
    fn test_run_check_duplicate() {
        let blockstore_path = get_tmp_ledger_path!();
        let blockstore = Arc::new(Blockstore::open(&blockstore_path).unwrap());
        let (sender, receiver) = unbounded();
        let (duplicate_slot_sender, duplicate_slot_receiver) = unbounded();
        let (shreds, _) = make_many_slot_entries(5, 5, 10);
        blockstore
            .insert_shreds(shreds.clone(), None, false)
            .unwrap();
        let mut duplicate_shred = shreds[1].clone();
        duplicate_shred.set_slot(shreds[0].slot());
        let duplicate_shred_slot = duplicate_shred.slot();
        sender.send(duplicate_shred).unwrap();
        assert!(!blockstore.has_duplicate_shreds_in_slot(duplicate_shred_slot));
        let keypair = Keypair::new();
        let contact_info = ContactInfo::new_localhost(&keypair.pubkey(), timestamp());
        let cluster_info = ClusterInfo::new(
            contact_info,
            Arc::new(keypair),
            SocketAddrSpace::Unspecified,
        );
        run_check_duplicate(
            &cluster_info,
            &blockstore,
            &receiver,
            &duplicate_slot_sender,
        )
        .unwrap();
        assert!(blockstore.has_duplicate_shreds_in_slot(duplicate_shred_slot));
        assert_eq!(
            duplicate_slot_receiver.try_recv().unwrap(),
            duplicate_shred_slot
        );
    }

    #[test]
    fn test_prune_shreds() {
        use {
            crate::serve_repair::ShredRepairType,
            std::net::{IpAddr, Ipv4Addr},
        };
        solana_logger::setup();
        let (common, coding) = Shred::new_coding_shred_header(
            5, // slot
            5, // index
            5, // fec_set_index
            6, // num_data_shreds
            6, // num_coding_shreds
            4, // position
            0, // version
        );
        let shred = Shred::new_empty_from_header(common, DataShredHeader::default(), coding);
        let mut shreds = vec![shred.clone(), shred.clone(), shred];
        let _from_addr = SocketAddr::new(IpAddr::V4(Ipv4Addr::new(127, 0, 0, 1)), 8080);
        let repair_meta = RepairMeta {
            _from_addr,
            nonce: 0,
        };
        let outstanding_requests = Arc::new(RwLock::new(OutstandingShredRepairs::default()));
        let repair_type = ShredRepairType::Orphan(9);
        let nonce = outstanding_requests
            .write()
            .unwrap()
            .add_request(repair_type, timestamp());
        let repair_meta1 = RepairMeta { _from_addr, nonce };
        let mut repair_infos = vec![None, Some(repair_meta), Some(repair_meta1)];
        prune_shreds_invalid_repair(&mut shreds, &mut repair_infos, &outstanding_requests);
        assert_eq!(repair_infos.len(), 2);
        assert!(repair_infos[0].is_none());
        assert_eq!(repair_infos[1].as_ref().unwrap().nonce, nonce);
    }
}<|MERGE_RESOLUTION|>--- conflicted
+++ resolved
@@ -886,11 +886,8 @@
         );
         let mut coding_shred =
             Shred::new_empty_from_header(common, DataShredHeader::default(), coding);
-<<<<<<< HEAD
-        //Shredder::sign_shred(&leader_keypair, &mut coding_shred);
-=======
-        coding_shred.sign(&leader_keypair);
->>>>>>> 68a1e8b8
+        // TODO reconcile signing
+        //coding_shred.sign(&leader_keypair);
         // shred.slot() > root, shred continues
         assert!(should_retransmit_and_persist(
             &coding_shred,
