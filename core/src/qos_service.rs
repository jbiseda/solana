--- conflicted
+++ resolved
@@ -196,11 +196,7 @@
     fn update_transaction_costs<'a>(
         transaction_costs: impl Iterator<Item = &'a TransactionCost>,
         transaction_qos_results: impl Iterator<Item = &'a transaction::Result<()>>,
-<<<<<<< HEAD
-        transaction_committed_status: &[bool],
-=======
         transaction_committed_status: &Vec<CommitTransactionDetails>,
->>>>>>> 68a1e8b8
         bank: &Arc<Bank>,
     ) {
         let mut cost_tracker = bank.write_cost_tracker().unwrap();
