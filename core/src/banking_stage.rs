--- conflicted
+++ resolved
@@ -1497,13 +1497,8 @@
         packet_conversion_time.stop();
         inc_new_counter_info!("banking_stage-packet_conversion", 1);
 
-<<<<<<< HEAD
-        let tx_len = transactions.len();
-
         //error!("banking process tx line={}", line!());
 
-=======
->>>>>>> 89f5145f
         let mut process_tx_time = Measure::start("process_tx_time");
 
         let mut process_transactions_summary = Self::process_transactions(
