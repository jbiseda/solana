--- conflicted
+++ resolved
@@ -294,55 +294,25 @@
         let (neighbors, children) =
             cluster_nodes.get_retransmit_peers(shred_seed, DATA_PLANE_FANOUT, slot_leader);
         let anchor_node = neighbors[0].id == my_id;
-<<<<<<< HEAD
-        if packet.meta.forward == anchor_node {
-            // TODO: Consider forwarding the packet to the root node here.
-            retransmit_tree_mismatch += 1;
-        }
+
         // If the node is on the critical path (i.e. the first node in each
         // neighborhood), it should send the packet to tvu socket of its
         // children and also tvu_forward socket of its neighbors. Otherwise it
         // should only forward to tvu_forward socket of its children.
         let mut dest_addrs: Vec<_> = if anchor_node {
             // First neighbor is this node itself, so skip it.
-            ClusterInfo::get_retransmit_to_dests(&neighbors[1..], socket_addr_space, true)
+            ClusterInfo::get_retransmit_to_dests(&neighbors[1..], true, socket_addr_space)
         } else {
             vec![]
         };
         let child_addrs: Vec<_> =
-            ClusterInfo::get_retransmit_to_dests(&children, socket_addr_space, !anchor_node);
+            ClusterInfo::get_retransmit_to_dests(&children, !anchor_node, socket_addr_space);
         dest_addrs.extend(child_addrs);
-=======
->>>>>>> f9986c66
         compute_turbine_peers.stop();
         compute_turbine_peers_total += compute_turbine_peers.as_us();
 
         let mut retransmit_time = Measure::start("retransmit_to");
-<<<<<<< HEAD
-        ClusterInfo::retransmit_to(sock, &dest_addrs[..], packet);
-=======
-        // If the node is on the critical path (i.e. the first node in each
-        // neighborhood), it should send the packet to tvu socket of its
-        // children and also tvu_forward socket of its neighbors. Otherwise it
-        // should only forward to tvu_forward socket of its children.
-        if anchor_node {
-            // First neighbor is this node itself, so skip it.
-            ClusterInfo::retransmit_to(
-                &neighbors[1..],
-                &shred.payload,
-                sock,
-                true, // forward socket
-                socket_addr_space,
-            );
-        }
-        ClusterInfo::retransmit_to(
-            &children,
-            &shred.payload,
-            sock,
-            !anchor_node, // send to forward socket!
-            socket_addr_space,
-        );
->>>>>>> f9986c66
+        ClusterInfo::retransmit_to(sock, &dest_addrs[..], &shred.payload);
         retransmit_time.stop();
         retransmit_total += retransmit_time.as_us();
     }
