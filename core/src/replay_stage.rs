//! The `replay_stage` replays transactions broadcast by the leader.
use {
    crate::{
        ancestor_hashes_service::AncestorHashesReplayUpdateSender,
        broadcast_stage::RetransmitSlotsSender,
        cache_block_meta_service::CacheBlockMetaSender,
        cluster_info_vote_listener::{
            GossipDuplicateConfirmedSlotsReceiver, GossipVerifiedVoteHashReceiver, VoteTracker,
        },
        cluster_slot_state_verifier::*,
        cluster_slots::ClusterSlots,
        cluster_slots_service::ClusterSlotsUpdateSender,
        commitment_service::{AggregateCommitmentService, CommitmentAggregationData},
        consensus::{
            ComputedBankState, Stake, SwitchForkDecision, Tower, VotedStakes, SWITCH_FORK_THRESHOLD,
        },
        cost_update_service::CostUpdate,
        fork_choice::{ForkChoice, SelectVoteAndResetForkResult},
        heaviest_subtree_fork_choice::HeaviestSubtreeForkChoice,
        latest_validator_votes_for_frozen_banks::LatestValidatorVotesForFrozenBanks,
        progress_map::{ForkProgress, ProgressMap, PropagatedStats},
        repair_service::DuplicateSlotsResetReceiver,
        rewards_recorder_service::RewardsRecorderSender,
        tower_storage::{SavedTower, SavedTowerVersions, TowerStorage},
        unfrozen_gossip_verified_vote_hashes::UnfrozenGossipVerifiedVoteHashes,
        voting_service::VoteOp,
        window_service::DuplicateSlotReceiver,
    },
    crossbeam_channel::{Receiver, RecvTimeoutError, Sender},
    solana_client::rpc_response::SlotUpdate,
    solana_entry::entry::VerifyRecyclers,
    solana_geyser_plugin_manager::block_metadata_notifier_interface::BlockMetadataNotifierLock,
    solana_gossip::cluster_info::ClusterInfo,
    solana_ledger::{
        block_error::BlockError,
        blockstore::Blockstore,
        blockstore_processor::{self, BlockstoreProcessorError, TransactionStatusSender},
        leader_schedule_cache::LeaderScheduleCache,
        leader_schedule_utils::first_of_consecutive_leader_slots,
    },
    solana_measure::measure::Measure,
    solana_metrics::inc_new_counter_info,
    solana_poh::poh_recorder::{PohLeaderStatus, PohRecorder, GRACE_TICKS_FACTOR, MAX_GRACE_SLOTS},
    solana_program_runtime::timings::ExecuteTimings,
    solana_rpc::{
        optimistically_confirmed_bank_tracker::{BankNotification, BankNotificationSender},
        rpc_subscriptions::RpcSubscriptions,
    },
    solana_runtime::{
        accounts_background_service::AbsRequestSender,
        bank::{Bank, NewBankOptions},
        bank_forks::BankForks,
        commitment::BlockCommitmentCache,
        transaction_cost_metrics_sender::TransactionCostMetricsSender,
        vote_sender_types::ReplayVoteSender,
    },
    solana_sdk::{
        clock::{BankId, Slot, MAX_PROCESSING_AGE, NUM_CONSECUTIVE_LEADER_SLOTS},
        genesis_config::ClusterType,
        hash::Hash,
        pubkey::Pubkey,
        saturating_add_assign,
        signature::{Keypair, Signature, Signer},
        timing::timestamp,
        transaction::Transaction,
    },
    solana_vote_program::vote_state::VoteTransaction,
    std::{
        collections::{HashMap, HashSet},
        result,
        sync::{
            atomic::{AtomicBool, Ordering},
            Arc, Mutex, RwLock,
        },
        thread::{self, Builder, JoinHandle},
        time::{Duration, Instant},
    },
};

pub const MAX_ENTRY_RECV_PER_ITER: usize = 512;
pub const SUPERMINORITY_THRESHOLD: f64 = 1f64 / 3f64;
pub const MAX_UNCONFIRMED_SLOTS: usize = 5;
pub const DUPLICATE_LIVENESS_THRESHOLD: f64 = 0.1;
pub const DUPLICATE_THRESHOLD: f64 = 1.0 - SWITCH_FORK_THRESHOLD - DUPLICATE_LIVENESS_THRESHOLD;
const MAX_VOTE_SIGNATURES: usize = 200;
const MAX_VOTE_REFRESH_INTERVAL_MILLIS: usize = 5000;

#[derive(PartialEq, Debug)]
pub enum HeaviestForkFailures {
    LockedOut(u64),
    FailedThreshold(u64),
    FailedSwitchThreshold(u64),
    NoPropagatedConfirmation(u64),
}

// Implement a destructor for the ReplayStage thread to signal it exited
// even on panics
struct Finalizer {
    exit_sender: Arc<AtomicBool>,
}

impl Finalizer {
    fn new(exit_sender: Arc<AtomicBool>) -> Self {
        Finalizer { exit_sender }
    }
}

// Implement a destructor for Finalizer.
impl Drop for Finalizer {
    fn drop(&mut self) {
        self.exit_sender.clone().store(true, Ordering::Relaxed);
    }
}

struct LastVoteRefreshTime {
    last_refresh_time: Instant,
    last_print_time: Instant,
}

#[derive(Default)]
struct SkippedSlotsInfo {
    last_retransmit_slot: u64,
    last_skipped_slot: u64,
}

pub struct ReplayStageConfig {
    pub vote_account: Pubkey,
    pub authorized_voter_keypairs: Arc<RwLock<Vec<Arc<Keypair>>>>,
    pub exit: Arc<AtomicBool>,
    pub rpc_subscriptions: Arc<RpcSubscriptions>,
    pub leader_schedule_cache: Arc<LeaderScheduleCache>,
    pub latest_root_senders: Vec<Sender<Slot>>,
    pub accounts_background_request_sender: AbsRequestSender,
    pub block_commitment_cache: Arc<RwLock<BlockCommitmentCache>>,
    pub transaction_status_sender: Option<TransactionStatusSender>,
    pub rewards_recorder_sender: Option<RewardsRecorderSender>,
    pub cache_block_meta_sender: Option<CacheBlockMetaSender>,
    pub bank_notification_sender: Option<BankNotificationSender>,
    pub wait_for_vote_to_start_leader: bool,
    pub ancestor_hashes_replay_update_sender: AncestorHashesReplayUpdateSender,
    pub tower_storage: Arc<dyn TowerStorage>,
    // Stops voting until this slot has been reached. Should be used to avoid
    // duplicate voting which can lead to slashing.
    pub wait_to_vote_slot: Option<Slot>,
}

#[derive(Default)]
pub struct ReplayTiming {
    last_print: u64,
    collect_frozen_banks_elapsed: u64,
    compute_bank_stats_elapsed: u64,
    select_vote_and_reset_forks_elapsed: u64,
    start_leader_elapsed: u64,
    reset_bank_elapsed: u64,
    voting_elapsed: u64,
    vote_push_us: u64,
    vote_send_us: u64,
    generate_vote_us: u64,
    update_commitment_cache_us: u64,
    select_forks_elapsed: u64,
    compute_slot_stats_elapsed: u64,
    generate_new_bank_forks_elapsed: u64,
    replay_active_banks_elapsed: u64,
    wait_receive_elapsed: u64,
    heaviest_fork_failures_elapsed: u64,
    bank_count: u64,
    process_gossip_duplicate_confirmed_slots_elapsed: u64,
    process_duplicate_slots_elapsed: u64,
    process_unfrozen_gossip_verified_vote_hashes_elapsed: u64,
    repair_correct_slots_elapsed: u64,
    retransmit_not_propagated_elapsed: u64,
    generate_new_bank_forks_read_lock_us: u64,
    generate_new_bank_forks_get_slots_since_us: u64,
    generate_new_bank_forks_loop_us: u64,
    generate_new_bank_forks_write_lock_us: u64,
}
impl ReplayTiming {
    #[allow(clippy::too_many_arguments)]
    fn update(
        &mut self,
        collect_frozen_banks_elapsed: u64,
        compute_bank_stats_elapsed: u64,
        select_vote_and_reset_forks_elapsed: u64,
        start_leader_elapsed: u64,
        reset_bank_elapsed: u64,
        voting_elapsed: u64,
        select_forks_elapsed: u64,
        compute_slot_stats_elapsed: u64,
        generate_new_bank_forks_elapsed: u64,
        replay_active_banks_elapsed: u64,
        wait_receive_elapsed: u64,
        heaviest_fork_failures_elapsed: u64,
        bank_count: u64,
        process_gossip_duplicate_confirmed_slots_elapsed: u64,
        process_unfrozen_gossip_verified_vote_hashes_elapsed: u64,
        process_duplicate_slots_elapsed: u64,
        repair_correct_slots_elapsed: u64,
        retransmit_not_propagated_elapsed: u64,
    ) {
        self.collect_frozen_banks_elapsed += collect_frozen_banks_elapsed;
        self.compute_bank_stats_elapsed += compute_bank_stats_elapsed;
        self.select_vote_and_reset_forks_elapsed += select_vote_and_reset_forks_elapsed;
        self.start_leader_elapsed += start_leader_elapsed;
        self.reset_bank_elapsed += reset_bank_elapsed;
        self.voting_elapsed += voting_elapsed;
        self.select_forks_elapsed += select_forks_elapsed;
        self.compute_slot_stats_elapsed += compute_slot_stats_elapsed;
        self.generate_new_bank_forks_elapsed += generate_new_bank_forks_elapsed;
        self.replay_active_banks_elapsed += replay_active_banks_elapsed;
        self.wait_receive_elapsed += wait_receive_elapsed;
        self.heaviest_fork_failures_elapsed += heaviest_fork_failures_elapsed;
        self.bank_count += bank_count;
        self.process_gossip_duplicate_confirmed_slots_elapsed +=
            process_gossip_duplicate_confirmed_slots_elapsed;
        self.process_unfrozen_gossip_verified_vote_hashes_elapsed +=
            process_unfrozen_gossip_verified_vote_hashes_elapsed;
        self.process_duplicate_slots_elapsed += process_duplicate_slots_elapsed;
        self.repair_correct_slots_elapsed += repair_correct_slots_elapsed;
        self.retransmit_not_propagated_elapsed += retransmit_not_propagated_elapsed;
        let now = timestamp();
        let elapsed_ms = now - self.last_print;
        if elapsed_ms > 1000 {
            datapoint_info!(
                "replay-loop-voting-stats",
                ("vote_push_us", self.vote_push_us, i64),
                ("vote_send_us", self.vote_send_us, i64),
                ("generate_vote_us", self.generate_vote_us, i64),
                (
                    "update_commitment_cache_us",
                    self.update_commitment_cache_us,
                    i64
                ),
            );
            datapoint_info!(
                "replay-loop-timing-stats",
                ("total_elapsed_us", elapsed_ms * 1000, i64),
                (
                    "collect_frozen_banks_elapsed",
                    self.collect_frozen_banks_elapsed as i64,
                    i64
                ),
                (
                    "compute_bank_stats_elapsed",
                    self.compute_bank_stats_elapsed as i64,
                    i64
                ),
                (
                    "select_vote_and_reset_forks_elapsed",
                    self.select_vote_and_reset_forks_elapsed as i64,
                    i64
                ),
                (
                    "start_leader_elapsed",
                    self.start_leader_elapsed as i64,
                    i64
                ),
                ("reset_bank_elapsed", self.reset_bank_elapsed as i64, i64),
                ("voting_elapsed", self.voting_elapsed as i64, i64),
                (
                    "select_forks_elapsed",
                    self.select_forks_elapsed as i64,
                    i64
                ),
                (
                    "compute_slot_stats_elapsed",
                    self.compute_slot_stats_elapsed as i64,
                    i64
                ),
                (
                    "generate_new_bank_forks_elapsed",
                    self.generate_new_bank_forks_elapsed as i64,
                    i64
                ),
                (
                    "replay_active_banks_elapsed",
                    self.replay_active_banks_elapsed as i64,
                    i64
                ),
                (
                    "process_gossip_duplicate_confirmed_slots_elapsed",
                    self.process_gossip_duplicate_confirmed_slots_elapsed as i64,
                    i64
                ),
                (
                    "process_unfrozen_gossip_verified_vote_hashes_elapsed",
                    self.process_unfrozen_gossip_verified_vote_hashes_elapsed as i64,
                    i64
                ),
                (
                    "wait_receive_elapsed",
                    self.wait_receive_elapsed as i64,
                    i64
                ),
                (
                    "heaviest_fork_failures_elapsed",
                    self.heaviest_fork_failures_elapsed as i64,
                    i64
                ),
                ("bank_count", self.bank_count as i64, i64),
                (
                    "process_duplicate_slots_elapsed",
                    self.process_duplicate_slots_elapsed as i64,
                    i64
                ),
                (
                    "repair_correct_slots_elapsed",
                    self.repair_correct_slots_elapsed as i64,
                    i64
                ),
                (
                    "retransmit_not_propagated_elapsed",
                    self.retransmit_not_propagated_elapsed as i64,
                    i64
                ),
                (
                    "generate_new_bank_forks_read_lock_us",
                    self.generate_new_bank_forks_read_lock_us as i64,
                    i64
                ),
                (
                    "generate_new_bank_forks_get_slots_since_us",
                    self.generate_new_bank_forks_get_slots_since_us as i64,
                    i64
                ),
                (
                    "generate_new_bank_forks_loop_us",
                    self.generate_new_bank_forks_loop_us as i64,
                    i64
                ),
                (
                    "generate_new_bank_forks_write_lock_us",
                    self.generate_new_bank_forks_write_lock_us as i64,
                    i64
                ),
            );
            *self = ReplayTiming::default();
            self.last_print = now;
        }
    }
}

pub struct ReplayStage {
    t_replay: JoinHandle<()>,
    commitment_service: AggregateCommitmentService,
}

impl ReplayStage {
    #[allow(clippy::new_ret_no_self, clippy::too_many_arguments)]
    pub fn new(
        config: ReplayStageConfig,
        blockstore: Arc<Blockstore>,
        bank_forks: Arc<RwLock<BankForks>>,
        cluster_info: Arc<ClusterInfo>,
        ledger_signal_receiver: Receiver<bool>,
        duplicate_slots_receiver: DuplicateSlotReceiver,
        poh_recorder: Arc<Mutex<PohRecorder>>,
        mut tower: Tower,
        vote_tracker: Arc<VoteTracker>,
        cluster_slots: Arc<ClusterSlots>,
        retransmit_slots_sender: RetransmitSlotsSender,
        epoch_slots_frozen_receiver: DuplicateSlotsResetReceiver,
        replay_vote_sender: ReplayVoteSender,
        gossip_duplicate_confirmed_slots_receiver: GossipDuplicateConfirmedSlotsReceiver,
        gossip_verified_vote_hash_receiver: GossipVerifiedVoteHashReceiver,
        cluster_slots_update_sender: ClusterSlotsUpdateSender,
        cost_update_sender: Sender<CostUpdate>,
        voting_sender: Sender<VoteOp>,
        drop_bank_sender: Sender<Vec<Arc<Bank>>>,
        block_metadata_notifier: Option<BlockMetadataNotifierLock>,
        transaction_cost_metrics_sender: Option<TransactionCostMetricsSender>,
    ) -> Self {
        let ReplayStageConfig {
            vote_account,
            authorized_voter_keypairs,
            exit,
            rpc_subscriptions,
            leader_schedule_cache,
            latest_root_senders,
            accounts_background_request_sender,
            block_commitment_cache,
            transaction_status_sender,
            rewards_recorder_sender,
            cache_block_meta_sender,
            bank_notification_sender,
            wait_for_vote_to_start_leader,
            ancestor_hashes_replay_update_sender,
            tower_storage,
            wait_to_vote_slot,
        } = config;

        trace!("replay stage");
        // Start the replay stage loop
        let (lockouts_sender, commitment_service) = AggregateCommitmentService::new(
            &exit,
            block_commitment_cache.clone(),
            rpc_subscriptions.clone(),
        );

        #[allow(clippy::cognitive_complexity)]
        let t_replay = Builder::new()
            .name("solana-replay-stage".to_string())
            .spawn(move || {
                let verify_recyclers = VerifyRecyclers::default();
                let _exit = Finalizer::new(exit.clone());
                let mut identity_keypair = cluster_info.keypair().clone();
                let mut my_pubkey = identity_keypair.pubkey();
                let (
                    mut progress,
                    mut heaviest_subtree_fork_choice,
                ) = Self::initialize_progress_and_fork_choice_with_locked_bank_forks(
                    &bank_forks,
                    &my_pubkey,
                    &vote_account,
                );
                let mut current_leader = None;
                let mut last_reset = Hash::default();
                let mut partition_exists = false;
                let mut skipped_slots_info = SkippedSlotsInfo::default();
                let mut replay_timing = ReplayTiming::default();
                let mut duplicate_slots_tracker = DuplicateSlotsTracker::default();
                let mut gossip_duplicate_confirmed_slots: GossipDuplicateConfirmedSlots = GossipDuplicateConfirmedSlots::default();
                let mut epoch_slots_frozen_slots: EpochSlotsFrozenSlots = EpochSlotsFrozenSlots::default();
                let mut duplicate_slots_to_repair = DuplicateSlotsToRepair::default();
                let mut unfrozen_gossip_verified_vote_hashes: UnfrozenGossipVerifiedVoteHashes = UnfrozenGossipVerifiedVoteHashes::default();
                let mut latest_validator_votes_for_frozen_banks: LatestValidatorVotesForFrozenBanks = LatestValidatorVotesForFrozenBanks::default();
                let mut voted_signatures = Vec::new();
                let mut has_new_vote_been_rooted = !wait_for_vote_to_start_leader;
                let mut last_vote_refresh_time = LastVoteRefreshTime {
                    last_refresh_time: Instant::now(),
                    last_print_time: Instant::now(),
                };

                loop {
                    // Stop getting entries if we get exit signal
                    if exit.load(Ordering::Relaxed) {
                        break;
                    }

                    let mut generate_new_bank_forks_time =
                        Measure::start("generate_new_bank_forks_time");
                    Self::generate_new_bank_forks(
                        &blockstore,
                        &bank_forks,
                        &leader_schedule_cache,
                        &rpc_subscriptions,
                        &mut progress,
                        &mut replay_timing,
                    );
                    generate_new_bank_forks_time.stop();

                    let mut tpu_has_bank = poh_recorder.lock().unwrap().has_bank();

                    let mut replay_active_banks_time = Measure::start("replay_active_banks_time");
                    let mut ancestors = bank_forks.read().unwrap().ancestors();
                    let mut descendants = bank_forks.read().unwrap().descendants().clone();
                    let did_complete_bank = Self::replay_active_banks(
                        &blockstore,
                        &bank_forks,
                        &my_pubkey,
                        &vote_account,
                        &mut progress,
                        transaction_status_sender.as_ref(),
                        cache_block_meta_sender.as_ref(),
                        &verify_recyclers,
                        &mut heaviest_subtree_fork_choice,
                        &replay_vote_sender,
                        &bank_notification_sender,
                        &rewards_recorder_sender,
                        &rpc_subscriptions,
                        &mut duplicate_slots_tracker,
                        &gossip_duplicate_confirmed_slots,
                        &mut epoch_slots_frozen_slots,
                        &mut unfrozen_gossip_verified_vote_hashes,
                        &mut latest_validator_votes_for_frozen_banks,
                        &cluster_slots_update_sender,
                        &cost_update_sender,
                        &mut duplicate_slots_to_repair,
                        &ancestor_hashes_replay_update_sender,
                        block_metadata_notifier.clone(),
                        transaction_cost_metrics_sender.as_ref(),
                    );
                    replay_active_banks_time.stop();

                    let forks_root = bank_forks.read().unwrap().root();

                    // Reset any dead slots that have been frozen by a sufficient portion of
                    // the network. Signalled by repair_service.
                    let mut purge_dead_slots_time = Measure::start("purge_dead_slots");
                    Self::process_epoch_slots_frozen_dead_slots(
                        &my_pubkey,
                        &blockstore,
                        &epoch_slots_frozen_receiver,
                        &mut duplicate_slots_tracker,
                        &gossip_duplicate_confirmed_slots,
                        &mut epoch_slots_frozen_slots,
                        &mut progress,
                        &mut heaviest_subtree_fork_choice,
                        &bank_forks,
                        &mut duplicate_slots_to_repair,
                        &ancestor_hashes_replay_update_sender
                    );
                    purge_dead_slots_time.stop();

                    // Check for any newly confirmed slots detected from gossip.
                    let mut process_gossip_duplicate_confirmed_slots_time = Measure::start("process_gossip_duplicate_confirmed_slots");
                    Self::process_gossip_duplicate_confirmed_slots(
                        &gossip_duplicate_confirmed_slots_receiver,
                        &blockstore,
                        &mut duplicate_slots_tracker,
                        &mut gossip_duplicate_confirmed_slots,
                        &mut epoch_slots_frozen_slots,
                        &bank_forks,
                        &mut progress,
                        &mut heaviest_subtree_fork_choice,
                        &mut duplicate_slots_to_repair,
                        &ancestor_hashes_replay_update_sender,
                    );
                    process_gossip_duplicate_confirmed_slots_time.stop();


                    // Ingest any new verified votes from gossip. Important for fork choice
                    // and switching proofs because these may be votes that haven't yet been
                    // included in a block, so we may not have yet observed these votes just
                    // by replaying blocks.
                    let mut process_unfrozen_gossip_verified_vote_hashes_time = Measure::start("process_gossip_duplicate_confirmed_slots");
                    Self::process_gossip_verified_vote_hashes(
                        &gossip_verified_vote_hash_receiver,
                        &mut unfrozen_gossip_verified_vote_hashes,
                        &heaviest_subtree_fork_choice,
                        &mut latest_validator_votes_for_frozen_banks,
                    );
                    for _ in gossip_verified_vote_hash_receiver.try_iter() {}
                    process_unfrozen_gossip_verified_vote_hashes_time.stop();

                    // Check to remove any duplicated slots from fork choice
                    let mut process_duplicate_slots_time = Measure::start("process_duplicate_slots");
                    if !tpu_has_bank {
                        Self::process_duplicate_slots(
                            &blockstore,
                            &duplicate_slots_receiver,
                            &mut duplicate_slots_tracker,
                            &gossip_duplicate_confirmed_slots,
                            &mut epoch_slots_frozen_slots,
                            &bank_forks,
                            &mut progress,
                            &mut heaviest_subtree_fork_choice,
                            &mut duplicate_slots_to_repair,
                            &ancestor_hashes_replay_update_sender,
                        );
                    }
                    process_duplicate_slots_time.stop();

                    let mut collect_frozen_banks_time = Measure::start("frozen_banks");
                    let mut frozen_banks: Vec<_> = bank_forks
                        .read()
                        .unwrap()
                        .frozen_banks()
                        .into_iter()
                        .filter(|(slot, _)| *slot >= forks_root)
                        .map(|(_, bank)| bank)
                        .collect();
                    collect_frozen_banks_time.stop();

                    let mut compute_bank_stats_time = Measure::start("compute_bank_stats");
                    let newly_computed_slot_stats = Self::compute_bank_stats(
                        &vote_account,
                        &ancestors,
                        &mut frozen_banks,
                        &mut tower,
                        &mut progress,
                        &vote_tracker,
                        &cluster_slots,
                        &bank_forks,
                        &mut heaviest_subtree_fork_choice,
                        &mut latest_validator_votes_for_frozen_banks,
                    );
                    compute_bank_stats_time.stop();

                    let mut compute_slot_stats_time = Measure::start("compute_slot_stats_time");
                    for slot in newly_computed_slot_stats {
                        let fork_stats = progress.get_fork_stats(slot).unwrap();
                        let confirmed_forks = Self::confirm_forks(
                            &tower,
                            &fork_stats.voted_stakes,
                            fork_stats.total_stake,
                            &progress,
                            &bank_forks,
                        );

                        Self::mark_slots_confirmed(&confirmed_forks, &blockstore, &bank_forks, &mut progress, &mut duplicate_slots_tracker, &mut heaviest_subtree_fork_choice,  &mut epoch_slots_frozen_slots, &mut duplicate_slots_to_repair, &ancestor_hashes_replay_update_sender);
                    }
                    compute_slot_stats_time.stop();

                    let mut select_forks_time = Measure::start("select_forks_time");
                    let (heaviest_bank, heaviest_bank_on_same_voted_fork) = heaviest_subtree_fork_choice
                        .select_forks(&frozen_banks, &tower, &progress, &ancestors, &bank_forks);
                    select_forks_time.stop();

                    if let Some(heaviest_bank_on_same_voted_fork) = heaviest_bank_on_same_voted_fork.as_ref() {
                        if let Some(my_latest_landed_vote) = progress.my_latest_landed_vote(heaviest_bank_on_same_voted_fork.slot()) {
                            Self::refresh_last_vote(&mut tower,
                                                    heaviest_bank_on_same_voted_fork,
                                                    my_latest_landed_vote,
                                                    &vote_account,
                                                    &identity_keypair,
                                                    &authorized_voter_keypairs.read().unwrap(),
                                                    &mut voted_signatures,
                                                    has_new_vote_been_rooted, &mut
                                                    last_vote_refresh_time,
                                                    &voting_sender,
                                                    wait_to_vote_slot,
                                                    );
                        }
                    }

                    let mut select_vote_and_reset_forks_time =
                        Measure::start("select_vote_and_reset_forks");
                    let SelectVoteAndResetForkResult {
                        vote_bank,
                        reset_bank,
                        heaviest_fork_failures,
                    } = Self::select_vote_and_reset_forks(
                        &heaviest_bank,
                        heaviest_bank_on_same_voted_fork.as_ref(),
                        &ancestors,
                        &descendants,
                        &progress,
                        &mut tower,
                        &latest_validator_votes_for_frozen_banks,
                        &heaviest_subtree_fork_choice,
                    );
                    select_vote_and_reset_forks_time.stop();

                    let mut heaviest_fork_failures_time = Measure::start("heaviest_fork_failures_time");
                    if tower.is_recent(heaviest_bank.slot()) && !heaviest_fork_failures.is_empty() {
                        info!(
                            "Couldn't vote on heaviest fork: {:?}, heaviest_fork_failures: {:?}",
                            heaviest_bank.slot(),
                            heaviest_fork_failures
                        );

                        for r in heaviest_fork_failures {
                            if let HeaviestForkFailures::NoPropagatedConfirmation(slot) = r {
                                if let Some(latest_leader_slot) =
                                    progress.get_latest_leader_slot_must_exist(slot)
                                {
                                    progress.log_propagated_stats(latest_leader_slot, &bank_forks);
                                }
                            }
                        }
                    }
                    heaviest_fork_failures_time.stop();

                    let mut voting_time = Measure::start("voting_time");
                    // Vote on a fork
                    if let Some((ref vote_bank, ref switch_fork_decision)) = vote_bank {
                        if let Some(votable_leader) =
                            leader_schedule_cache.slot_leader_at(vote_bank.slot(), Some(vote_bank))
                        {
                            Self::log_leader_change(
                                &my_pubkey,
                                vote_bank.slot(),
                                &mut current_leader,
                                &votable_leader,
                            );
                        }

                        Self::handle_votable_bank(
                            vote_bank,
                            switch_fork_decision,
                            &bank_forks,
                            &mut tower,
                            &mut progress,
                            &vote_account,
                            &identity_keypair,
                            &authorized_voter_keypairs.read().unwrap(),
                            &blockstore,
                            &leader_schedule_cache,
                            &lockouts_sender,
                            &accounts_background_request_sender,
                            &latest_root_senders,
                            &rpc_subscriptions,
                            &block_commitment_cache,
                            &mut heaviest_subtree_fork_choice,
                            &bank_notification_sender,
                            &mut duplicate_slots_tracker,
                            &mut gossip_duplicate_confirmed_slots,
                            &mut unfrozen_gossip_verified_vote_hashes,
                            &mut voted_signatures,
                            &mut has_new_vote_been_rooted,
                            &mut replay_timing,
                            &voting_sender,
                            &mut epoch_slots_frozen_slots,
                            &drop_bank_sender,
                            wait_to_vote_slot,
                        );
                    };
                    voting_time.stop();

                    let mut reset_bank_time = Measure::start("reset_bank");
                    // Reset onto a fork
                    if let Some(reset_bank) = reset_bank {
                        if last_reset != reset_bank.last_blockhash() {
                            info!(
                                "vote bank: {:?} reset bank: {:?}",
                                vote_bank.as_ref().map(|(b, switch_fork_decision)| (
                                    b.slot(),
                                    switch_fork_decision
                                )),
                                reset_bank.slot(),
                            );
                            let fork_progress = progress
                                .get(&reset_bank.slot())
                                .expect("bank to reset to must exist in progress map");
                            datapoint_info!(
                                "blocks_produced",
                                ("num_blocks_on_fork", fork_progress.num_blocks_on_fork, i64),
                                (
                                    "num_dropped_blocks_on_fork",
                                    fork_progress.num_dropped_blocks_on_fork,
                                    i64
                                ),
                            );

                            if my_pubkey != cluster_info.id() {
                                identity_keypair = cluster_info.keypair().clone();
                                let my_old_pubkey = my_pubkey;
                                my_pubkey = identity_keypair.pubkey();

                                // Load the new identity's tower
                                tower = Tower::restore(tower_storage.as_ref(), &my_pubkey)
                                    .and_then(|restored_tower| {
                                        let root_bank = bank_forks.read().unwrap().root_bank();
                                        let slot_history = root_bank.get_slot_history();
                                        restored_tower.adjust_lockouts_after_replay(root_bank.slot(), &slot_history)
                                    }).
                                    unwrap_or_else(|err| {
                                        if err.is_file_missing() {
                                            Tower::new_from_bankforks(
                                                &bank_forks.read().unwrap(),
                                                &my_pubkey,
                                                &vote_account,
                                            )
                                        } else {
                                            error!("Failed to load tower for {}: {}", my_pubkey, err);
                                            std::process::exit(1);
                                        }
                                    });

                                // Ensure the validator can land votes with the new identity before
                                // becoming leader
                                has_new_vote_been_rooted = !wait_for_vote_to_start_leader;
                                warn!("Identity changed from {} to {}", my_old_pubkey, my_pubkey);
                            }

                            Self::reset_poh_recorder(
                                &my_pubkey,
                                &blockstore,
                                &reset_bank,
                                &poh_recorder,
                                &leader_schedule_cache,
                            );
                            last_reset = reset_bank.last_blockhash();
                            tpu_has_bank = false;

                            if let Some(last_voted_slot) = tower.last_voted_slot() {
                                // If the current heaviest bank is not a descendant of the last voted slot,
                                // there must be a partition
                                let partition_detected = Self::is_partition_detected(&ancestors, last_voted_slot, heaviest_bank.slot());

                                if !partition_exists && partition_detected
                                {
                                    warn!(
                                        "PARTITION DETECTED waiting to join heaviest fork: {} last vote: {:?}, reset slot: {}",
                                        heaviest_bank.slot(),
                                        last_voted_slot,
                                        reset_bank.slot(),
                                    );
                                    inc_new_counter_info!("replay_stage-partition_detected", 1);
                                    datapoint_info!(
                                        "replay_stage-partition",
                                        ("slot", reset_bank.slot() as i64, i64)
                                    );
                                    partition_exists = true;
                                } else if partition_exists
                                    && !partition_detected
                                {
                                    warn!(
                                        "PARTITION resolved heaviest fork: {} last vote: {:?}, reset slot: {}",
                                        heaviest_bank.slot(),
                                        last_voted_slot,
                                        reset_bank.slot()
                                    );
                                    partition_exists = false;
                                    inc_new_counter_info!("replay_stage-partition_resolved", 1);
                                }
                            }
                        }
                    }
                    reset_bank_time.stop();

                    let mut start_leader_time = Measure::start("start_leader_time");
                    let mut dump_then_repair_correct_slots_time = Measure::start("dump_then_repair_correct_slots_time");
                    // Used for correctness check
                    let poh_bank = poh_recorder.lock().unwrap().bank();
                    // Dump any duplicate slots that have been confirmed by the network in
                    // anticipation of repairing the confirmed version of the slot.
                    //
                    // Has to be before `maybe_start_leader()`. Otherwise, `ancestors` and `descendants`
                    // will be outdated, and we cannot assume `poh_bank` will be in either of these maps.
                    Self::dump_then_repair_correct_slots(&mut duplicate_slots_to_repair, &mut ancestors, &mut descendants, &mut progress, &bank_forks, &blockstore, poh_bank.map(|bank| bank.slot()));
                    dump_then_repair_correct_slots_time.stop();

                    let mut retransmit_not_propagated_time = Measure::start("retransmit_not_propagated_time");
                    Self::retransmit_latest_unpropagated_leader_slot(
                        &poh_recorder,
                        &retransmit_slots_sender,
                        &mut progress,
                    );
                    retransmit_not_propagated_time.stop();

                    // From this point on, its not safe to use ancestors/descendants since maybe_start_leader
                    // may add a bank that will not included in either of these maps.
                    drop(ancestors);
                    drop(descendants);
                    if !tpu_has_bank {
                        Self::maybe_start_leader(
                            &my_pubkey,
                            &bank_forks,
                            &poh_recorder,
                            &leader_schedule_cache,
                            &rpc_subscriptions,
                            &mut progress,
                            &retransmit_slots_sender,
                            &mut skipped_slots_info,
                            has_new_vote_been_rooted,
                        );

                        let poh_bank = poh_recorder.lock().unwrap().bank();
                        if let Some(bank) = poh_bank {
                            Self::log_leader_change(
                                &my_pubkey,
                                bank.slot(),
                                &mut current_leader,
                                &my_pubkey,
                            );
                        }
                    }
                    start_leader_time.stop();

                    let mut wait_receive_time = Measure::start("wait_receive_time");
                    if !did_complete_bank {
                        // only wait for the signal if we did not just process a bank; maybe there are more slots available

                        let timer = Duration::from_millis(100);
                        let result = ledger_signal_receiver.recv_timeout(timer);
                        match result {
                            Err(RecvTimeoutError::Timeout) => (),
                            Err(_) => break,
                            Ok(_) => trace!("blockstore signal"),
                        };
                    }
                    wait_receive_time.stop();

                    replay_timing.update(
                        collect_frozen_banks_time.as_us(),
                        compute_bank_stats_time.as_us(),
                        select_vote_and_reset_forks_time.as_us(),
                        start_leader_time.as_us(),
                        reset_bank_time.as_us(),
                        voting_time.as_us(),
                        select_forks_time.as_us(),
                        compute_slot_stats_time.as_us(),
                        generate_new_bank_forks_time.as_us(),
                        replay_active_banks_time.as_us(),
                        wait_receive_time.as_us(),
                        heaviest_fork_failures_time.as_us(),
                        if did_complete_bank {1} else {0},
                        process_gossip_duplicate_confirmed_slots_time.as_us(),
                        process_unfrozen_gossip_verified_vote_hashes_time.as_us(),
                        process_duplicate_slots_time.as_us(),
                        dump_then_repair_correct_slots_time.as_us(),
                        retransmit_not_propagated_time.as_us(),
                    );
                }
            })
            .unwrap();

        Self {
            t_replay,
            commitment_service,
        }
    }

    fn maybe_retransmit_unpropagated_slots(
        metric_name: &'static str,
        retransmit_slots_sender: &RetransmitSlotsSender,
        progress: &mut ProgressMap,
        latest_leader_slot: Slot,
    ) {
        let first_leader_group_slot = first_of_consecutive_leader_slots(latest_leader_slot);

        for slot in first_leader_group_slot..=latest_leader_slot {
            let is_propagated = progress.is_propagated(slot);
            if let Some(retransmit_info) = progress.get_retransmit_info_mut(slot) {
                if !is_propagated.expect(
                    "presence of retransmit_info ensures that propagation status is present",
                ) {
                    if retransmit_info.reached_retransmit_threshold() {
                        info!(
                            "Retrying retransmit: latest_leader_slot={} slot={} retransmit_info={:?}",
                            latest_leader_slot,
                            slot,
                            &retransmit_info,
                        );
                        datapoint_info!(
                            metric_name,
                            ("latest_leader_slot", latest_leader_slot, i64),
                            ("slot", slot, i64),
                            ("retry_iteration", retransmit_info.retry_iteration, i64),
                        );
                        let _ = retransmit_slots_sender.send(slot);
                        retransmit_info.increment_retry_iteration();
                    } else {
                        debug!(
                            "Bypass retransmit of slot={} retransmit_info={:?}",
                            slot, &retransmit_info
                        );
                    }
                }
            }
        }
    }

    fn retransmit_latest_unpropagated_leader_slot(
        poh_recorder: &Arc<Mutex<PohRecorder>>,
        retransmit_slots_sender: &RetransmitSlotsSender,
        progress: &mut ProgressMap,
    ) {
        let start_slot = poh_recorder.lock().unwrap().start_slot();

        if let (false, Some(latest_leader_slot)) =
            progress.get_leader_propagation_slot_must_exist(start_slot)
        {
            debug!(
                "Slot not propagated: start_slot={} latest_leader_slot={}",
                start_slot, latest_leader_slot
            );
            Self::maybe_retransmit_unpropagated_slots(
                "replay_stage-retransmit-timing-based",
                retransmit_slots_sender,
                progress,
                latest_leader_slot,
            );
        }
    }

    fn is_partition_detected(
        ancestors: &HashMap<Slot, HashSet<Slot>>,
        last_voted_slot: Slot,
        heaviest_slot: Slot,
    ) -> bool {
        last_voted_slot != heaviest_slot
            && !ancestors
                .get(&heaviest_slot)
                .map(|ancestors| ancestors.contains(&last_voted_slot))
                .unwrap_or(true)
    }

    fn initialize_progress_and_fork_choice_with_locked_bank_forks(
        bank_forks: &RwLock<BankForks>,
        my_pubkey: &Pubkey,
        vote_account: &Pubkey,
    ) -> (ProgressMap, HeaviestSubtreeForkChoice) {
        let (root_bank, frozen_banks) = {
            let bank_forks = bank_forks.read().unwrap();
            (
                bank_forks.root_bank(),
                bank_forks.frozen_banks().values().cloned().collect(),
            )
        };

        Self::initialize_progress_and_fork_choice(&root_bank, frozen_banks, my_pubkey, vote_account)
    }

    pub fn initialize_progress_and_fork_choice(
        root_bank: &Bank,
        mut frozen_banks: Vec<Arc<Bank>>,
        my_pubkey: &Pubkey,
        vote_account: &Pubkey,
    ) -> (ProgressMap, HeaviestSubtreeForkChoice) {
        let mut progress = ProgressMap::default();

        frozen_banks.sort_by_key(|bank| bank.slot());

        // Initialize progress map with any root banks
        for bank in &frozen_banks {
            let prev_leader_slot = progress.get_bank_prev_leader_slot(bank);
            progress.insert(
                bank.slot(),
                ForkProgress::new_from_bank(bank, my_pubkey, vote_account, prev_leader_slot, 0, 0),
            );
        }
        let root = root_bank.slot();
        let heaviest_subtree_fork_choice = HeaviestSubtreeForkChoice::new_from_frozen_banks(
            (root, root_bank.hash()),
            &frozen_banks,
        );

        (progress, heaviest_subtree_fork_choice)
    }

    pub fn dump_then_repair_correct_slots(
        duplicate_slots_to_repair: &mut DuplicateSlotsToRepair,
        ancestors: &mut HashMap<Slot, HashSet<Slot>>,
        descendants: &mut HashMap<Slot, HashSet<Slot>>,
        progress: &mut ProgressMap,
        bank_forks: &RwLock<BankForks>,
        blockstore: &Blockstore,
        poh_bank_slot: Option<Slot>,
    ) {
        if duplicate_slots_to_repair.is_empty() {
            return;
        }

        let root_bank = bank_forks.read().unwrap().root_bank();
        // TODO: handle if alternate version of descendant also got confirmed after ancestor was
        // confirmed, what happens then? Should probably keep track of purged list and skip things
        // in `duplicate_slots_to_repair` that have already been purged. Add test.
        duplicate_slots_to_repair.retain(|duplicate_slot, correct_hash| {
            // Should not purge duplicate slots if there is currently a poh bank building
            // on top of that slot, as BankingStage might still be referencing/touching that state
            // concurrently.
            // Luckily for us, because the fork choice rule removes duplicate slots from fork
            // choice, and this function is called after:
            // 1) We have picked a bank to reset to in `select_vote_and_reset_forks()`
            // 2) And also called `reset_poh_recorder()`
            // Then we should have reset to a fork that doesn't include the duplicate block,
            // which means any working bank in PohRecorder that was built on that duplicate fork
            // should have been cleared as well. However, if there is some violation of this guarantee,
            // then log here
            let is_poh_building_on_duplicate_fork = poh_bank_slot
                .map(|poh_bank_slot| {
                    ancestors
                        .get(&poh_bank_slot)
                        .expect("Poh bank should exist in BankForks and thus in ancestors map")
                        .contains(duplicate_slot)
                })
                .unwrap_or(false);

            let did_purge_repair = {
                if !is_poh_building_on_duplicate_fork {
                    let frozen_hash = bank_forks.read().unwrap().bank_hash(*duplicate_slot);
                    if let Some(frozen_hash) = frozen_hash {
                        if frozen_hash == *correct_hash {
                            warn!(
                                "Trying to purge slot {} with correct_hash {}",
                                *duplicate_slot, *correct_hash
                            );
                            return false;
                        } else if frozen_hash == Hash::default()
                            && !progress.is_dead(*duplicate_slot).expect(
                                "If slot exists in BankForks must exist in the progress map",
                            )
                        {
                            warn!(
                                "Trying to purge unfrozen slot {} that is not dead",
                                *duplicate_slot
                            );
                            return false;
                        }
                    } else {
                        warn!(
                            "Trying to purge slot {} which does not exist in bank forks",
                            *duplicate_slot
                        );
                        return false;
                    }

                    Self::purge_unconfirmed_duplicate_slot(
                        *duplicate_slot,
                        ancestors,
                        descendants,
                        progress,
                        &root_bank,
                        bank_forks,
                        blockstore,
                    );
                    warn!(
                        "Notifying repair service to repair duplicate slot: {}",
                        *duplicate_slot,
                    );
                    true
                // TODO: Send signal to repair to repair the correct version of
                // `duplicate_slot` with hash == `correct_hash`
                } else {
                    warn!(
                        "PoH bank for slot {} is building on duplicate slot {}",
                        poh_bank_slot.unwrap(),
                        duplicate_slot
                    );
                    false
                }
            };

            // If we purged/repaired, then no need to keep the slot in the set of pending work
            !did_purge_repair
        });
    }

    #[allow(clippy::too_many_arguments)]
    fn process_epoch_slots_frozen_dead_slots(
        pubkey: &Pubkey,
        blockstore: &Blockstore,
        epoch_slots_frozen_receiver: &DuplicateSlotsResetReceiver,
        duplicate_slots_tracker: &mut DuplicateSlotsTracker,
        gossip_duplicate_confirmed_slots: &GossipDuplicateConfirmedSlots,
        epoch_slots_frozen_slots: &mut EpochSlotsFrozenSlots,
        progress: &mut ProgressMap,
        fork_choice: &mut HeaviestSubtreeForkChoice,
        bank_forks: &RwLock<BankForks>,
        duplicate_slots_to_repair: &mut DuplicateSlotsToRepair,
        ancestor_hashes_replay_update_sender: &AncestorHashesReplayUpdateSender,
    ) {
        let root = bank_forks.read().unwrap().root();
        for maybe_purgeable_duplicate_slots in epoch_slots_frozen_receiver.try_iter() {
            warn!(
                "{} ReplayStage notified of epoch slots duplicate frozen dead slots: {:?}",
                pubkey, maybe_purgeable_duplicate_slots
            );
            for (epoch_slots_frozen_slot, epoch_slots_frozen_hash) in
                maybe_purgeable_duplicate_slots.into_iter()
            {
                let epoch_slots_frozen_state = EpochSlotsFrozenState::new_from_state(
                    epoch_slots_frozen_slot,
                    epoch_slots_frozen_hash,
                    gossip_duplicate_confirmed_slots,
                    fork_choice,
                    || progress.is_dead(epoch_slots_frozen_slot).unwrap_or(false),
                    || {
                        bank_forks
                            .read()
                            .unwrap()
                            .get(epoch_slots_frozen_slot)
                            .map(|b| b.hash())
                    },
                );
                check_slot_agrees_with_cluster(
                    epoch_slots_frozen_slot,
                    root,
                    blockstore,
                    duplicate_slots_tracker,
                    epoch_slots_frozen_slots,
                    fork_choice,
                    duplicate_slots_to_repair,
                    ancestor_hashes_replay_update_sender,
                    SlotStateUpdate::EpochSlotsFrozen(epoch_slots_frozen_state),
                );
            }
        }
    }

    fn purge_unconfirmed_duplicate_slot(
        duplicate_slot: Slot,
        ancestors: &mut HashMap<Slot, HashSet<Slot>>,
        descendants: &mut HashMap<Slot, HashSet<Slot>>,
        progress: &mut ProgressMap,
        root_bank: &Bank,
        bank_forks: &RwLock<BankForks>,
        blockstore: &Blockstore,
    ) {
        warn!("purging slot {}", duplicate_slot);

        // Doesn't need to be root bank, just needs a common bank to
        // access the status cache and accounts
        let slot_descendants = descendants.get(&duplicate_slot).cloned();
        if slot_descendants.is_none() {
            // Root has already moved past this slot, no need to purge it
            if root_bank.slot() <= duplicate_slot {
                blockstore.clear_unconfirmed_slot(duplicate_slot);
            }

            return;
        }

        // Clear the ancestors/descendants map to keep them
        // consistent
        let slot_descendants = slot_descendants.unwrap();
        Self::purge_ancestors_descendants(
            duplicate_slot,
            &slot_descendants,
            ancestors,
            descendants,
        );

        // Grab the Slot and BankId's of the banks we need to purge, then clear the banks
        // from BankForks
        let (slots_to_purge, removed_banks): (Vec<(Slot, BankId)>, Vec<Arc<Bank>>) = {
            let mut w_bank_forks = bank_forks.write().unwrap();
            slot_descendants
                .iter()
                .chain(std::iter::once(&duplicate_slot))
                .map(|slot| {
                    // Clear the duplicate banks from BankForks
                    let bank = w_bank_forks
                        .remove(*slot)
                        .expect("BankForks should not have been purged yet");
                    ((*slot, bank.bank_id()), bank)
                })
                .unzip()
        };

        // Clear the accounts for these slots so that any ongoing RPC scans fail.
        // These have to be atomically cleared together in the same batch, in order
        // to prevent RPC from seeing inconsistent results in scans.
        root_bank.remove_unrooted_slots(&slots_to_purge);

        // Once the slots above have been purged, now it's safe to remove the banks from
        // BankForks, allowing the Bank::drop() purging to run and not race with the
        // `remove_unrooted_slots()` call.
        drop(removed_banks);

        for (slot, slot_id) in slots_to_purge {
            warn!(
                "purging descendant: {} with slot_id {}, of slot {}",
                slot, slot_id, duplicate_slot
            );
            // Clear the slot signatures from status cache for this slot.
            // TODO: What about RPC queries that had already cloned the Bank for this slot
            // and are looking up the signature for this slot?
            root_bank.clear_slot_signatures(slot);

            // Clear the slot-related data in blockstore. This will:
            // 1) Clear old shreds allowing new ones to be inserted
            // 2) Clear the "dead" flag allowing ReplayStage to start replaying
            // this slot
            blockstore.clear_unconfirmed_slot(slot);

            // Clear the progress map of these forks
            let _ = progress.remove(&slot);
        }
    }

    // Purge given slot and all its descendants from the `ancestors` and
    // `descendants` structures so that they're consistent with `BankForks`
    // and the `progress` map.
    fn purge_ancestors_descendants(
        slot: Slot,
        slot_descendants: &HashSet<Slot>,
        ancestors: &mut HashMap<Slot, HashSet<Slot>>,
        descendants: &mut HashMap<Slot, HashSet<Slot>>,
    ) {
        if !ancestors.contains_key(&slot) {
            // Slot has already been purged
            return;
        }

        // Purge this slot from each of its ancestors' `descendants` maps
        for a in ancestors
            .get(&slot)
            .expect("must exist based on earlier check")
        {
            descendants
                .get_mut(a)
                .expect("If exists in ancestor map must exist in descendants map")
                .retain(|d| *d != slot && !slot_descendants.contains(d));
        }
        ancestors
            .remove(&slot)
            .expect("must exist based on earlier check");

        // Purge all the descendants of this slot from both maps
        for descendant in slot_descendants {
            ancestors.remove(descendant).expect("must exist");
            descendants
                .remove(descendant)
                .expect("must exist based on earlier check");
        }
        descendants
            .remove(&slot)
            .expect("must exist based on earlier check");
    }

    // Check for any newly confirmed slots by the cluster. This is only detects
    // optimistic and in the future, duplicate slot confirmations on the exact
    // single slots and does not account for votes on their descendants. Used solely
    // for duplicate slot recovery.
    #[allow(clippy::too_many_arguments)]
    fn process_gossip_duplicate_confirmed_slots(
        gossip_duplicate_confirmed_slots_receiver: &GossipDuplicateConfirmedSlotsReceiver,
        blockstore: &Blockstore,
        duplicate_slots_tracker: &mut DuplicateSlotsTracker,
        gossip_duplicate_confirmed_slots: &mut GossipDuplicateConfirmedSlots,
        epoch_slots_frozen_slots: &mut EpochSlotsFrozenSlots,
        bank_forks: &RwLock<BankForks>,
        progress: &mut ProgressMap,
        fork_choice: &mut HeaviestSubtreeForkChoice,
        duplicate_slots_to_repair: &mut DuplicateSlotsToRepair,
        ancestor_hashes_replay_update_sender: &AncestorHashesReplayUpdateSender,
    ) {
        let root = bank_forks.read().unwrap().root();
        for new_confirmed_slots in gossip_duplicate_confirmed_slots_receiver.try_iter() {
            for (confirmed_slot, duplicate_confirmed_hash) in new_confirmed_slots {
                if confirmed_slot <= root {
                    continue;
                } else if let Some(prev_hash) = gossip_duplicate_confirmed_slots
                    .insert(confirmed_slot, duplicate_confirmed_hash)
                {
                    assert_eq!(prev_hash, duplicate_confirmed_hash);
                    // Already processed this signal
                    return;
                }

                let duplicate_confirmed_state = DuplicateConfirmedState::new_from_state(
                    duplicate_confirmed_hash,
                    || progress.is_dead(confirmed_slot).unwrap_or(false),
                    || bank_forks.read().unwrap().bank_hash(confirmed_slot),
                );
                check_slot_agrees_with_cluster(
                    confirmed_slot,
                    root,
                    blockstore,
                    duplicate_slots_tracker,
                    epoch_slots_frozen_slots,
                    fork_choice,
                    duplicate_slots_to_repair,
                    ancestor_hashes_replay_update_sender,
                    SlotStateUpdate::DuplicateConfirmed(duplicate_confirmed_state),
                );
            }
        }
    }

    fn process_gossip_verified_vote_hashes(
        gossip_verified_vote_hash_receiver: &GossipVerifiedVoteHashReceiver,
        unfrozen_gossip_verified_vote_hashes: &mut UnfrozenGossipVerifiedVoteHashes,
        heaviest_subtree_fork_choice: &HeaviestSubtreeForkChoice,
        latest_validator_votes_for_frozen_banks: &mut LatestValidatorVotesForFrozenBanks,
    ) {
        for (pubkey, slot, hash) in gossip_verified_vote_hash_receiver.try_iter() {
            let is_frozen = heaviest_subtree_fork_choice.contains_block(&(slot, hash));
            // cluster_info_vote_listener will ensure it doesn't push duplicates
            unfrozen_gossip_verified_vote_hashes.add_vote(
                pubkey,
                slot,
                hash,
                is_frozen,
                latest_validator_votes_for_frozen_banks,
            )
        }
    }

    // Checks for and handle forks with duplicate slots.
    #[allow(clippy::too_many_arguments)]
    fn process_duplicate_slots(
        blockstore: &Blockstore,
        duplicate_slots_receiver: &DuplicateSlotReceiver,
        duplicate_slots_tracker: &mut DuplicateSlotsTracker,
        gossip_duplicate_confirmed_slots: &GossipDuplicateConfirmedSlots,
        epoch_slots_frozen_slots: &mut EpochSlotsFrozenSlots,
        bank_forks: &RwLock<BankForks>,
        progress: &mut ProgressMap,
        fork_choice: &mut HeaviestSubtreeForkChoice,
        duplicate_slots_to_repair: &mut DuplicateSlotsToRepair,
        ancestor_hashes_replay_update_sender: &AncestorHashesReplayUpdateSender,
    ) {
        let new_duplicate_slots: Vec<Slot> = duplicate_slots_receiver.try_iter().collect();
        let (root_slot, bank_hashes) = {
            let r_bank_forks = bank_forks.read().unwrap();
            let bank_hashes: Vec<Option<Hash>> = new_duplicate_slots
                .iter()
                .map(|duplicate_slot| r_bank_forks.bank_hash(*duplicate_slot))
                .collect();

            (r_bank_forks.root(), bank_hashes)
        };
        for (duplicate_slot, bank_hash) in
            new_duplicate_slots.into_iter().zip(bank_hashes.into_iter())
        {
            // WindowService should only send the signal once per slot
            let duplicate_state = DuplicateState::new_from_state(
                duplicate_slot,
                gossip_duplicate_confirmed_slots,
                fork_choice,
                || progress.is_dead(duplicate_slot).unwrap_or(false),
                || bank_hash,
            );
            check_slot_agrees_with_cluster(
                duplicate_slot,
                root_slot,
                blockstore,
                duplicate_slots_tracker,
                epoch_slots_frozen_slots,
                fork_choice,
                duplicate_slots_to_repair,
                ancestor_hashes_replay_update_sender,
                SlotStateUpdate::Duplicate(duplicate_state),
            );
        }
    }

    fn log_leader_change(
        my_pubkey: &Pubkey,
        bank_slot: Slot,
        current_leader: &mut Option<Pubkey>,
        new_leader: &Pubkey,
    ) {
        if let Some(ref current_leader) = current_leader {
            if current_leader != new_leader {
                let msg = if current_leader == my_pubkey {
                    ". I am no longer the leader"
                } else if new_leader == my_pubkey {
                    ". I am now the leader"
                } else {
                    ""
                };
                info!(
                    "LEADER CHANGE at slot: {} leader: {}{}",
                    bank_slot, new_leader, msg
                );
            }
        }
        current_leader.replace(new_leader.to_owned());
    }

    fn check_propagation_for_start_leader(
        poh_slot: Slot,
        parent_slot: Slot,
        progress_map: &ProgressMap,
    ) -> bool {
        // Assume `NUM_CONSECUTIVE_LEADER_SLOTS` = 4. Then `skip_propagated_check`
        // below is true if `poh_slot` is within the same `NUM_CONSECUTIVE_LEADER_SLOTS`
        // set of blocks as `latest_leader_slot`.
        //
        // Example 1 (`poh_slot` directly descended from `latest_leader_slot`):
        //
        // [B B B B] [B B B latest_leader_slot] poh_slot
        //
        // Example 2:
        //
        // [B latest_leader_slot B poh_slot]
        //
        // In this example, even if there's a block `B` on another fork between
        // `poh_slot` and `parent_slot`, because they're in the same
        // `NUM_CONSECUTIVE_LEADER_SLOTS` block, we still skip the propagated
        // check because it's still within the propagation grace period.
        if let Some(latest_leader_slot) =
            progress_map.get_latest_leader_slot_must_exist(parent_slot)
        {
            let skip_propagated_check =
                poh_slot - latest_leader_slot < NUM_CONSECUTIVE_LEADER_SLOTS;
            if skip_propagated_check {
                return true;
            }
        }

        // Note that `is_propagated(parent_slot)` doesn't necessarily check
        // propagation of `parent_slot`, it checks propagation of the latest ancestor
        // of `parent_slot` (hence the call to `get_latest_leader_slot()` in the
        // check above)
        progress_map
            .get_leader_propagation_slot_must_exist(parent_slot)
            .0
    }

    fn should_retransmit(poh_slot: Slot, last_retransmit_slot: &mut Slot) -> bool {
        if poh_slot < *last_retransmit_slot
            || poh_slot >= *last_retransmit_slot + NUM_CONSECUTIVE_LEADER_SLOTS
        {
            *last_retransmit_slot = poh_slot;
            true
        } else {
            false
        }
    }

    #[allow(clippy::too_many_arguments)]
    fn maybe_start_leader(
        my_pubkey: &Pubkey,
        bank_forks: &Arc<RwLock<BankForks>>,
        poh_recorder: &Arc<Mutex<PohRecorder>>,
        leader_schedule_cache: &Arc<LeaderScheduleCache>,
        rpc_subscriptions: &Arc<RpcSubscriptions>,
        progress_map: &mut ProgressMap,
        retransmit_slots_sender: &RetransmitSlotsSender,
        skipped_slots_info: &mut SkippedSlotsInfo,
        has_new_vote_been_rooted: bool,
    ) {
        // all the individual calls to poh_recorder.lock() are designed to
        // increase granularity, decrease contention

        assert!(!poh_recorder.lock().unwrap().has_bank());

        let (poh_slot, parent_slot) = match poh_recorder.lock().unwrap().reached_leader_slot() {
            PohLeaderStatus::Reached {
                poh_slot,
                parent_slot,
            } => (poh_slot, parent_slot),
            PohLeaderStatus::NotReached => {
                trace!("{} poh_recorder hasn't reached_leader_slot", my_pubkey);
                return;
            }
        };

        trace!("{} reached_leader_slot", my_pubkey);

        let parent = bank_forks
            .read()
            .unwrap()
            .get(parent_slot)
            .expect("parent_slot doesn't exist in bank forks")
            .clone();

        assert!(parent.is_frozen());

        if bank_forks.read().unwrap().get(poh_slot).is_some() {
            warn!("{} already have bank in forks at {}?", my_pubkey, poh_slot);
            return;
        }
        trace!(
            "{} poh_slot {} parent_slot {}",
            my_pubkey,
            poh_slot,
            parent_slot
        );

        if let Some(next_leader) = leader_schedule_cache.slot_leader_at(poh_slot, Some(&parent)) {
            if !has_new_vote_been_rooted {
                info!("Haven't landed a vote, so skipping my leader slot");
                return;
            }

            trace!(
                "{} leader {} at poh slot: {}",
                my_pubkey,
                next_leader,
                poh_slot
            );

            // I guess I missed my slot
            if next_leader != *my_pubkey {
                return;
            }

            datapoint_info!(
                "replay_stage-new_leader",
                ("slot", poh_slot, i64),
                ("leader", next_leader.to_string(), String),
            );

            if !Self::check_propagation_for_start_leader(poh_slot, parent_slot, progress_map) {
                let latest_unconfirmed_leader_slot = progress_map.get_latest_leader_slot_must_exist(parent_slot)
                    .expect("In order for propagated check to fail, latest leader must exist in progress map");
                if poh_slot != skipped_slots_info.last_skipped_slot {
                    datapoint_info!(
                        "replay_stage-skip_leader_slot",
                        ("slot", poh_slot, i64),
                        ("parent_slot", parent_slot, i64),
                        (
                            "latest_unconfirmed_leader_slot",
                            latest_unconfirmed_leader_slot,
                            i64
                        )
                    );
                    progress_map.log_propagated_stats(latest_unconfirmed_leader_slot, bank_forks);
                    skipped_slots_info.last_skipped_slot = poh_slot;
                }
                if Self::should_retransmit(poh_slot, &mut skipped_slots_info.last_retransmit_slot) {
                    Self::maybe_retransmit_unpropagated_slots(
                        "replay_stage-retransmit",
                        retransmit_slots_sender,
                        progress_map,
                        latest_unconfirmed_leader_slot,
                    );
                }
                return;
            }

            let root_slot = bank_forks.read().unwrap().root();
            datapoint_info!("replay_stage-my_leader_slot", ("slot", poh_slot, i64),);
            info!(
                "new fork:{} parent:{} (leader) root:{}",
                poh_slot, parent_slot, root_slot
            );

            let root_distance = poh_slot - root_slot;
            const MAX_ROOT_DISTANCE_FOR_VOTE_ONLY: Slot = 400;
            let vote_only_bank = if root_distance > MAX_ROOT_DISTANCE_FOR_VOTE_ONLY {
                datapoint_info!("vote-only-bank", ("slot", poh_slot, i64));
                true
            } else {
                false
            };

            let tpu_bank = Self::new_bank_from_parent_with_notify(
                &parent,
                poh_slot,
                root_slot,
                my_pubkey,
                rpc_subscriptions,
                NewBankOptions { vote_only_bank },
            );

            let tpu_bank = bank_forks.write().unwrap().insert(tpu_bank);
            poh_recorder.lock().unwrap().set_bank(&tpu_bank);
        } else {
            error!("{} No next leader found", my_pubkey);
        }
    }

    fn replay_blockstore_into_bank(
        bank: &Arc<Bank>,
        blockstore: &Blockstore,
        bank_progress: &mut ForkProgress,
        transaction_status_sender: Option<&TransactionStatusSender>,
        replay_vote_sender: &ReplayVoteSender,
        transaction_cost_metrics_sender: Option<&TransactionCostMetricsSender>,
        verify_recyclers: &VerifyRecyclers,
    ) -> result::Result<usize, BlockstoreProcessorError> {
        let tx_count_before = bank_progress.replay_progress.num_txs;
        // All errors must lead to marking the slot as dead, otherwise,
        // the `check_slot_agrees_with_cluster()` called by `replay_active_banks()`
        // will break!
        blockstore_processor::confirm_slot(
            blockstore,
            bank,
            &mut bank_progress.replay_stats,
            &mut bank_progress.replay_progress,
            false,
            transaction_status_sender,
            Some(replay_vote_sender),
            transaction_cost_metrics_sender,
            None,
            verify_recyclers,
            false,
        )?;
        let tx_count_after = bank_progress.replay_progress.num_txs;
        let tx_count = tx_count_after - tx_count_before;
        Ok(tx_count)
    }

    #[allow(clippy::too_many_arguments)]
    fn mark_dead_slot(
        blockstore: &Blockstore,
        bank: &Bank,
        root: Slot,
        err: &BlockstoreProcessorError,
        rpc_subscriptions: &Arc<RpcSubscriptions>,
        duplicate_slots_tracker: &mut DuplicateSlotsTracker,
        gossip_duplicate_confirmed_slots: &GossipDuplicateConfirmedSlots,
        epoch_slots_frozen_slots: &mut EpochSlotsFrozenSlots,
        progress: &mut ProgressMap,
        heaviest_subtree_fork_choice: &mut HeaviestSubtreeForkChoice,
        duplicate_slots_to_repair: &mut DuplicateSlotsToRepair,
        ancestor_hashes_replay_update_sender: &AncestorHashesReplayUpdateSender,
    ) {
        // Do not remove from progress map when marking dead! Needed by
        // `process_gossip_duplicate_confirmed_slots()`

        // Block producer can abandon the block if it detects a better one
        // while producing. Somewhat common and expected in a
        // network with variable network/machine configuration.
        let is_serious = !matches!(
            err,
            BlockstoreProcessorError::InvalidBlock(BlockError::TooFewTicks)
        );
        let slot = bank.slot();
        if is_serious {
            datapoint_error!(
                "replay-stage-mark_dead_slot",
                ("error", format!("error: {:?}", err), String),
                ("slot", slot, i64)
            );
        } else {
            datapoint_info!(
                "replay-stage-mark_dead_slot",
                ("error", format!("error: {:?}", err), String),
                ("slot", slot, i64)
            );
        }
        progress.get_mut(&slot).unwrap().is_dead = true;
        blockstore
            .set_dead_slot(slot)
            .expect("Failed to mark slot as dead in blockstore");

        warn!("TRACKING mark_dead_slot {}", slot);

        if blockstore.remove_cached_completed_unrepaired_slot(slot) {
            datapoint_warn!(
                "replay-stage-mark_dead_completed_unrepaired_slot",
                ("slot", slot, i64),
            );
            warn!("TRACKING replay-stage-mark_dead_completed_unrepaired_slot {}", slot); // TODO remove
        }

        rpc_subscriptions.notify_slot_update(SlotUpdate::Dead {
            slot,
            err: format!("error: {:?}", err),
            timestamp: timestamp(),
        });
        let dead_state = DeadState::new_from_state(
            slot,
            duplicate_slots_tracker,
            gossip_duplicate_confirmed_slots,
            heaviest_subtree_fork_choice,
            epoch_slots_frozen_slots,
        );
        check_slot_agrees_with_cluster(
            slot,
            root,
            blockstore,
            duplicate_slots_tracker,
            epoch_slots_frozen_slots,
            heaviest_subtree_fork_choice,
            duplicate_slots_to_repair,
            ancestor_hashes_replay_update_sender,
            SlotStateUpdate::Dead(dead_state),
        );
    }

    #[allow(clippy::too_many_arguments)]
    fn handle_votable_bank(
        bank: &Arc<Bank>,
        switch_fork_decision: &SwitchForkDecision,
        bank_forks: &Arc<RwLock<BankForks>>,
        tower: &mut Tower,
        progress: &mut ProgressMap,
        vote_account_pubkey: &Pubkey,
        identity_keypair: &Keypair,
        authorized_voter_keypairs: &[Arc<Keypair>],
        blockstore: &Arc<Blockstore>,
        leader_schedule_cache: &Arc<LeaderScheduleCache>,
        lockouts_sender: &Sender<CommitmentAggregationData>,
        accounts_background_request_sender: &AbsRequestSender,
        latest_root_senders: &[Sender<Slot>],
        rpc_subscriptions: &Arc<RpcSubscriptions>,
        block_commitment_cache: &Arc<RwLock<BlockCommitmentCache>>,
        heaviest_subtree_fork_choice: &mut HeaviestSubtreeForkChoice,
        bank_notification_sender: &Option<BankNotificationSender>,
        duplicate_slots_tracker: &mut DuplicateSlotsTracker,
        gossip_duplicate_confirmed_slots: &mut GossipDuplicateConfirmedSlots,
        unfrozen_gossip_verified_vote_hashes: &mut UnfrozenGossipVerifiedVoteHashes,
        vote_signatures: &mut Vec<Signature>,
        has_new_vote_been_rooted: &mut bool,
        replay_timing: &mut ReplayTiming,
        voting_sender: &Sender<VoteOp>,
        epoch_slots_frozen_slots: &mut EpochSlotsFrozenSlots,
        drop_bank_sender: &Sender<Vec<Arc<Bank>>>,
        wait_to_vote_slot: Option<Slot>,
    ) {
        if bank.is_empty() {
            inc_new_counter_info!("replay_stage-voted_empty_bank", 1);
        }
        trace!("handle votable bank {}", bank.slot());
        let new_root = tower.record_bank_vote(bank, vote_account_pubkey);

        let saved_tower = SavedTower::new(tower, identity_keypair).unwrap_or_else(|err| {
            error!("Unable to create saved tower: {:?}", err);
            std::process::exit(1);
        });

        if let Some(new_root) = new_root {
            // get the root bank before squash
            let root_bank = bank_forks
                .read()
                .unwrap()
                .get(new_root)
                .expect("Root bank doesn't exist")
                .clone();
            let mut rooted_banks = root_bank.parents();
            rooted_banks.push(root_bank.clone());
            let rooted_slots: Vec<_> = rooted_banks.iter().map(|bank| bank.slot()).collect();
            // Call leader schedule_cache.set_root() before blockstore.set_root() because
            // bank_forks.root is consumed by repair_service to update gossip, so we don't want to
            // get shreds for repair on gossip before we update leader schedule, otherwise they may
            // get dropped.
            leader_schedule_cache.set_root(rooted_banks.last().unwrap());
            blockstore
                .set_roots(rooted_slots.iter())
                .expect("Ledger set roots failed");
            let highest_confirmed_root = Some(
                block_commitment_cache
                    .read()
                    .unwrap()
                    .highest_confirmed_root(),
            );
            Self::handle_new_root(
                new_root,
                bank_forks,
                progress,
                accounts_background_request_sender,
                highest_confirmed_root,
                heaviest_subtree_fork_choice,
                duplicate_slots_tracker,
                gossip_duplicate_confirmed_slots,
                unfrozen_gossip_verified_vote_hashes,
                has_new_vote_been_rooted,
                vote_signatures,
                epoch_slots_frozen_slots,
<<<<<<< HEAD
                bank_drop_sender,
                Some(blockstore),
=======
                drop_bank_sender,
>>>>>>> 2da4e3eb
            );

            blockstore.remove_cached_completed_unrepaired_slots(&rooted_slots);
            rpc_subscriptions.notify_roots(rooted_slots);
            if let Some(sender) = bank_notification_sender {
                sender
                    .send(BankNotification::Root(root_bank))
                    .unwrap_or_else(|err| warn!("bank_notification_sender failed: {:?}", err));
            }
            latest_root_senders.iter().for_each(|s| {
                if let Err(e) = s.send(new_root) {
                    trace!("latest root send failed: {:?}", e);
                }
            });
            info!("new root {}", new_root);
        }

        let mut update_commitment_cache_time = Measure::start("update_commitment_cache");
        Self::update_commitment_cache(
            bank.clone(),
            bank_forks.read().unwrap().root(),
            progress.get_fork_stats(bank.slot()).unwrap().total_stake,
            lockouts_sender,
        );
        update_commitment_cache_time.stop();
        replay_timing.update_commitment_cache_us += update_commitment_cache_time.as_us();

        Self::push_vote(
            bank,
            vote_account_pubkey,
            identity_keypair,
            authorized_voter_keypairs,
            tower,
            saved_tower,
            switch_fork_decision,
            vote_signatures,
            *has_new_vote_been_rooted,
            replay_timing,
            voting_sender,
            wait_to_vote_slot,
        );
    }

    fn generate_vote_tx(
        node_keypair: &Keypair,
        bank: &Bank,
        vote_account_pubkey: &Pubkey,
        authorized_voter_keypairs: &[Arc<Keypair>],
        vote: VoteTransaction,
        switch_fork_decision: &SwitchForkDecision,
        vote_signatures: &mut Vec<Signature>,
        has_new_vote_been_rooted: bool,
        wait_to_vote_slot: Option<Slot>,
    ) -> Option<Transaction> {
        if authorized_voter_keypairs.is_empty() {
            return None;
        }
        if let Some(slot) = wait_to_vote_slot {
            if bank.slot() < slot {
                return None;
            }
        }
        let vote_account = match bank.get_vote_account(vote_account_pubkey) {
            None => {
                warn!(
                    "Vote account {} does not exist.  Unable to vote",
                    vote_account_pubkey,
                );
                return None;
            }
            Some((_stake, vote_account)) => vote_account,
        };
        let vote_state = vote_account.vote_state();
        let vote_state = match vote_state.as_ref() {
            Err(_) => {
                warn!(
                    "Vote account {} is unreadable.  Unable to vote",
                    vote_account_pubkey,
                );
                return None;
            }
            Ok(vote_state) => vote_state,
        };

        if vote_state.node_pubkey != node_keypair.pubkey() {
            info!(
                "Vote account node_pubkey mismatch: {} (expected: {}).  Unable to vote",
                vote_state.node_pubkey,
                node_keypair.pubkey()
            );
            return None;
        }

        let authorized_voter_pubkey =
            if let Some(authorized_voter_pubkey) = vote_state.get_authorized_voter(bank.epoch()) {
                authorized_voter_pubkey
            } else {
                warn!(
                    "Vote account {} has no authorized voter for epoch {}.  Unable to vote",
                    vote_account_pubkey,
                    bank.epoch()
                );
                return None;
            };

        let authorized_voter_keypair = match authorized_voter_keypairs
            .iter()
            .find(|keypair| keypair.pubkey() == authorized_voter_pubkey)
        {
            None => {
                warn!("The authorized keypair {} for vote account {} is not available.  Unable to vote",
                      authorized_voter_pubkey, vote_account_pubkey);
                return None;
            }
            Some(authorized_voter_keypair) => authorized_voter_keypair,
        };

        // Send our last few votes along with the new one
        let vote_ix = switch_fork_decision
            .to_vote_instruction(
                vote,
                vote_account_pubkey,
                &authorized_voter_keypair.pubkey(),
            )
            .expect("Switch threshold failure should not lead to voting");

        let mut vote_tx = Transaction::new_with_payer(&[vote_ix], Some(&node_keypair.pubkey()));

        let blockhash = bank.last_blockhash();
        vote_tx.partial_sign(&[node_keypair], blockhash);
        vote_tx.partial_sign(&[authorized_voter_keypair.as_ref()], blockhash);

        if !has_new_vote_been_rooted {
            vote_signatures.push(vote_tx.signatures[0]);
            if vote_signatures.len() > MAX_VOTE_SIGNATURES {
                vote_signatures.remove(0);
            }
        } else {
            vote_signatures.clear();
        }

        Some(vote_tx)
    }

    #[allow(clippy::too_many_arguments)]
    fn refresh_last_vote(
        tower: &mut Tower,
        heaviest_bank_on_same_fork: &Bank,
        my_latest_landed_vote: Slot,
        vote_account_pubkey: &Pubkey,
        identity_keypair: &Keypair,
        authorized_voter_keypairs: &[Arc<Keypair>],
        vote_signatures: &mut Vec<Signature>,
        has_new_vote_been_rooted: bool,
        last_vote_refresh_time: &mut LastVoteRefreshTime,
        voting_sender: &Sender<VoteOp>,
        wait_to_vote_slot: Option<Slot>,
    ) {
        let last_voted_slot = tower.last_voted_slot();
        if last_voted_slot.is_none() {
            return;
        }

        // Refresh the vote if our latest vote hasn't landed, and the recent blockhash of the
        // last attempt at a vote transaction has expired
        let last_voted_slot = last_voted_slot.unwrap();
        if my_latest_landed_vote > last_voted_slot
            && last_vote_refresh_time.last_print_time.elapsed().as_secs() >= 1
        {
            last_vote_refresh_time.last_print_time = Instant::now();
            info!(
                "Last landed vote for slot {} in bank {} is greater than the current last vote for slot: {} tracked by Tower",
                my_latest_landed_vote,
                heaviest_bank_on_same_fork.slot(),
                last_voted_slot
            );
        }
        if my_latest_landed_vote >= last_voted_slot
            || heaviest_bank_on_same_fork
                .check_hash_age(&tower.last_vote_tx_blockhash(), MAX_PROCESSING_AGE)
                .unwrap_or(false)
            // In order to avoid voting on multiple forks all past MAX_PROCESSING_AGE that don't
            // include the last voted blockhash
            || last_vote_refresh_time.last_refresh_time.elapsed().as_millis() < MAX_VOTE_REFRESH_INTERVAL_MILLIS as u128
        {
            return;
        }

        // TODO: check the timestamp in this vote is correct, i.e. it shouldn't
        // have changed from the original timestamp of the vote.
        let vote_tx = Self::generate_vote_tx(
            identity_keypair,
            heaviest_bank_on_same_fork,
            vote_account_pubkey,
            authorized_voter_keypairs,
            tower.last_vote(),
            &SwitchForkDecision::SameFork,
            vote_signatures,
            has_new_vote_been_rooted,
            wait_to_vote_slot,
        );

        if let Some(vote_tx) = vote_tx {
            let recent_blockhash = vote_tx.message.recent_blockhash;
            tower.refresh_last_vote_tx_blockhash(recent_blockhash);

            // Send the votes to the TPU and gossip for network propagation
            let hash_string = format!("{}", recent_blockhash);
            datapoint_info!(
                "refresh_vote",
                ("last_voted_slot", last_voted_slot, i64),
                ("target_bank_slot", heaviest_bank_on_same_fork.slot(), i64),
                ("target_bank_hash", hash_string, String),
            );
            voting_sender
                .send(VoteOp::RefreshVote {
                    tx: vote_tx,
                    last_voted_slot,
                })
                .unwrap_or_else(|err| warn!("Error: {:?}", err));
            last_vote_refresh_time.last_refresh_time = Instant::now();
        }
    }

    #[allow(clippy::too_many_arguments)]
    fn push_vote(
        bank: &Bank,
        vote_account_pubkey: &Pubkey,
        identity_keypair: &Keypair,
        authorized_voter_keypairs: &[Arc<Keypair>],
        tower: &mut Tower,
        saved_tower: SavedTower,
        switch_fork_decision: &SwitchForkDecision,
        vote_signatures: &mut Vec<Signature>,
        has_new_vote_been_rooted: bool,
        replay_timing: &mut ReplayTiming,
        voting_sender: &Sender<VoteOp>,
        wait_to_vote_slot: Option<Slot>,
    ) {
        let mut generate_time = Measure::start("generate_vote");
        let vote_tx = Self::generate_vote_tx(
            identity_keypair,
            bank,
            vote_account_pubkey,
            authorized_voter_keypairs,
            tower.last_vote(),
            switch_fork_decision,
            vote_signatures,
            has_new_vote_been_rooted,
            wait_to_vote_slot,
        );
        generate_time.stop();
        replay_timing.generate_vote_us += generate_time.as_us();
        if let Some(vote_tx) = vote_tx {
            tower.refresh_last_vote_tx_blockhash(vote_tx.message.recent_blockhash);

            let tower_slots = tower.tower_slots();
            voting_sender
                .send(VoteOp::PushVote {
                    tx: vote_tx,
                    tower_slots,
                    saved_tower: SavedTowerVersions::from(saved_tower),
                })
                .unwrap_or_else(|err| warn!("Error: {:?}", err));
        }
    }

    fn update_commitment_cache(
        bank: Arc<Bank>,
        root: Slot,
        total_stake: Stake,
        lockouts_sender: &Sender<CommitmentAggregationData>,
    ) {
        if let Err(e) =
            lockouts_sender.send(CommitmentAggregationData::new(bank, root, total_stake))
        {
            trace!("lockouts_sender failed: {:?}", e);
        }
    }

    fn reset_poh_recorder(
        my_pubkey: &Pubkey,
        blockstore: &Blockstore,
        bank: &Arc<Bank>,
        poh_recorder: &Mutex<PohRecorder>,
        leader_schedule_cache: &LeaderScheduleCache,
    ) {
        let next_leader_slot = leader_schedule_cache.next_leader_slot(
            my_pubkey,
            bank.slot(),
            bank,
            Some(blockstore),
            GRACE_TICKS_FACTOR * MAX_GRACE_SLOTS,
        );
        poh_recorder
            .lock()
            .unwrap()
            .reset(bank.clone(), next_leader_slot);

        let next_leader_msg = if let Some(next_leader_slot) = next_leader_slot {
            format!("My next leader slot is {}", next_leader_slot.0)
        } else {
            "I am not in the leader schedule yet".to_owned()
        };

        info!(
            "{} reset PoH to tick {} (within slot {}). {}",
            my_pubkey,
            bank.tick_height(),
            bank.slot(),
            next_leader_msg,
        );
    }

    #[allow(clippy::too_many_arguments)]
    fn replay_active_banks(
        blockstore: &Blockstore,
        bank_forks: &RwLock<BankForks>,
        my_pubkey: &Pubkey,
        vote_account: &Pubkey,
        progress: &mut ProgressMap,
        transaction_status_sender: Option<&TransactionStatusSender>,
        cache_block_meta_sender: Option<&CacheBlockMetaSender>,
        verify_recyclers: &VerifyRecyclers,
        heaviest_subtree_fork_choice: &mut HeaviestSubtreeForkChoice,
        replay_vote_sender: &ReplayVoteSender,
        bank_notification_sender: &Option<BankNotificationSender>,
        rewards_recorder_sender: &Option<RewardsRecorderSender>,
        rpc_subscriptions: &Arc<RpcSubscriptions>,
        duplicate_slots_tracker: &mut DuplicateSlotsTracker,
        gossip_duplicate_confirmed_slots: &GossipDuplicateConfirmedSlots,
        epoch_slots_frozen_slots: &mut EpochSlotsFrozenSlots,
        unfrozen_gossip_verified_vote_hashes: &mut UnfrozenGossipVerifiedVoteHashes,
        latest_validator_votes_for_frozen_banks: &mut LatestValidatorVotesForFrozenBanks,
        cluster_slots_update_sender: &ClusterSlotsUpdateSender,
        cost_update_sender: &Sender<CostUpdate>,
        duplicate_slots_to_repair: &mut DuplicateSlotsToRepair,
        ancestor_hashes_replay_update_sender: &AncestorHashesReplayUpdateSender,
        block_metadata_notifier: Option<BlockMetadataNotifierLock>,
        transaction_cost_metrics_sender: Option<&TransactionCostMetricsSender>,
    ) -> bool {
        let mut did_complete_bank = false;
        let mut tx_count = 0;
        let mut execute_timings = ExecuteTimings::default();
        let active_banks = bank_forks.read().unwrap().active_banks();
        trace!("active banks {:?}", active_banks);

        for bank_slot in &active_banks {
            // If the fork was marked as dead, don't replay it
            if progress.get(bank_slot).map(|p| p.is_dead).unwrap_or(false) {
                warn!("TRACKING bank_slot {:?} is marked dead", *bank_slot); //TODO debug
                continue;
            }

            let bank = bank_forks.read().unwrap().get(*bank_slot).unwrap().clone();
            let parent_slot = bank.parent_slot();
            let prev_leader_slot = progress.get_bank_prev_leader_slot(&bank);
            let (num_blocks_on_fork, num_dropped_blocks_on_fork) = {
                let stats = progress
                    .get(&parent_slot)
                    .expect("parent of active bank must exist in progress map");
                let num_blocks_on_fork = stats.num_blocks_on_fork + 1;
                let new_dropped_blocks = bank.slot() - parent_slot - 1;
                let num_dropped_blocks_on_fork =
                    stats.num_dropped_blocks_on_fork + new_dropped_blocks;
                (num_blocks_on_fork, num_dropped_blocks_on_fork)
            };

            // Insert a progress entry even for slots this node is the leader for, so that
            // 1) confirm_forks can report confirmation, 2) we can cache computations about
            // this bank in `select_forks()`
            let bank_progress = &mut progress.entry(bank.slot()).or_insert_with(|| {
                ForkProgress::new_from_bank(
                    &bank,
                    my_pubkey,
                    vote_account,
                    prev_leader_slot,
                    num_blocks_on_fork,
                    num_dropped_blocks_on_fork,
                )
            });
            if bank.collector_id() != my_pubkey {
                let root_slot = bank_forks.read().unwrap().root();
                let replay_result = Self::replay_blockstore_into_bank(
                    &bank,
                    blockstore,
                    bank_progress,
                    transaction_status_sender,
                    replay_vote_sender,
                    transaction_cost_metrics_sender,
                    verify_recyclers,
                );
                match replay_result {
                    Ok(replay_tx_count) => tx_count += replay_tx_count,
                    Err(err) => {
                        // Error means the slot needs to be marked as dead
                        Self::mark_dead_slot(
                            blockstore,
                            &bank,
                            root_slot,
                            &err,
                            rpc_subscriptions,
                            duplicate_slots_tracker,
                            gossip_duplicate_confirmed_slots,
                            epoch_slots_frozen_slots,
                            progress,
                            heaviest_subtree_fork_choice,
                            duplicate_slots_to_repair,
                            ancestor_hashes_replay_update_sender,
                        );
                        // If the bank was corrupted, don't try to run the below logic to check if the
                        // bank is completed
                        continue;
                    }
                }
            }
            assert_eq!(*bank_slot, bank.slot());
            if bank.is_complete() {
                execute_timings.accumulate(&bank_progress.replay_stats.execute_timings);
                debug!("bank {} is completed replay from blockstore, contribute to update cost with {:?}",
                       bank.slot(),
                       bank_progress.replay_stats.execute_timings
                       );

                bank_progress.replay_stats.report_stats(
                    bank.slot(),
                    bank_progress.replay_progress.num_entries,
                    bank_progress.replay_progress.num_shreds,
                );
                did_complete_bank = true;
                info!("bank frozen: {}", bank.slot());
                let _ = cluster_slots_update_sender.send(vec![*bank_slot]);
                if let Some(transaction_status_sender) = transaction_status_sender {
                    transaction_status_sender.send_transaction_status_freeze_message(&bank);
                }
                bank.freeze();
                // report cost tracker stats
                cost_update_sender
                    .send(CostUpdate::FrozenBank { bank: bank.clone() })
                    .unwrap_or_else(|err| {
                        warn!("cost_update_sender failed sending bank stats: {:?}", err)
                    });

                let bank_hash = bank.hash();
                assert_ne!(bank_hash, Hash::default());
                // Needs to be updated before `check_slot_agrees_with_cluster()` so that
                // any updates in `check_slot_agrees_with_cluster()` on fork choice take
                // effect
                heaviest_subtree_fork_choice.add_new_leaf_slot(
                    (bank.slot(), bank.hash()),
                    Some((bank.parent_slot(), bank.parent_hash())),
                );
                progress
                    .get_fork_stats_mut(bank.slot())
                    .expect("All frozen banks must exist in the Progress map")
                    .bank_hash = Some(bank.hash());
                let bank_frozen_state = BankFrozenState::new_from_state(
                    bank.slot(),
                    bank.hash(),
                    duplicate_slots_tracker,
                    gossip_duplicate_confirmed_slots,
                    heaviest_subtree_fork_choice,
                    epoch_slots_frozen_slots,
                );
                check_slot_agrees_with_cluster(
                    bank.slot(),
                    bank_forks.read().unwrap().root(),
                    blockstore,
                    duplicate_slots_tracker,
                    epoch_slots_frozen_slots,
                    heaviest_subtree_fork_choice,
                    duplicate_slots_to_repair,
                    ancestor_hashes_replay_update_sender,
                    SlotStateUpdate::BankFrozen(bank_frozen_state),
                );
                if let Some(sender) = bank_notification_sender {
                    sender
                        .send(BankNotification::Frozen(bank.clone()))
                        .unwrap_or_else(|err| warn!("bank_notification_sender failed: {:?}", err));
                }
                blockstore_processor::cache_block_meta(&bank, cache_block_meta_sender);

                let bank_hash = bank.hash();
                if let Some(new_frozen_voters) =
                    unfrozen_gossip_verified_vote_hashes.remove_slot_hash(bank.slot(), &bank_hash)
                {
                    for pubkey in new_frozen_voters {
                        latest_validator_votes_for_frozen_banks.check_add_vote(
                            pubkey,
                            bank.slot(),
                            Some(bank_hash),
                            false,
                        );
                    }
                }
                Self::record_rewards(&bank, rewards_recorder_sender);
                if let Some(ref block_metadata_notifier) = block_metadata_notifier {
                    let block_metadata_notifier = block_metadata_notifier.read().unwrap();
                    block_metadata_notifier.notify_block_metadata(
                        bank.slot(),
                        &bank.last_blockhash().to_string(),
                        &bank.rewards,
                        Some(bank.clock().unix_timestamp),
                        Some(bank.block_height()),
                    )
                }
            } else {
                trace!(
                    "bank {} not completed tick_height: {}, max_tick_height: {}",
                    bank.slot(),
                    bank.tick_height(),
                    bank.max_tick_height()
                );
            }
        }

        // send accumulated excute-timings to cost_update_service
        if !execute_timings.details.per_program_timings.is_empty() {
            cost_update_sender
                .send(CostUpdate::ExecuteTiming {
                    execute_timings: Box::new(execute_timings),
                })
                .unwrap_or_else(|err| warn!("cost_update_sender failed: {:?}", err));
        }

        inc_new_counter_info!("replay_stage-replay_transactions", tx_count);
        did_complete_bank
    }

    #[allow(clippy::too_many_arguments)]
    pub fn compute_bank_stats(
        my_vote_pubkey: &Pubkey,
        ancestors: &HashMap<u64, HashSet<u64>>,
        frozen_banks: &mut Vec<Arc<Bank>>,
        tower: &mut Tower,
        progress: &mut ProgressMap,
        vote_tracker: &VoteTracker,
        cluster_slots: &ClusterSlots,
        bank_forks: &RwLock<BankForks>,
        heaviest_subtree_fork_choice: &mut HeaviestSubtreeForkChoice,
        latest_validator_votes_for_frozen_banks: &mut LatestValidatorVotesForFrozenBanks,
    ) -> Vec<Slot> {
        frozen_banks.sort_by_key(|bank| bank.slot());
        let mut new_stats = vec![];
        for bank in frozen_banks {
            let bank_slot = bank.slot();
            // Only time progress map should be missing a bank slot
            // is if this node was the leader for this slot as those banks
            // are not replayed in replay_active_banks()
            {
                let is_computed = progress
                    .get_fork_stats_mut(bank_slot)
                    .expect("All frozen banks must exist in the Progress map")
                    .computed;
                if !is_computed {
                    // Check if our tower is behind, if so (and the feature migration flag is in use)
                    // overwrite with the newer bank.
                    if let (true, Some((_, vote_account))) = (
                        Tower::is_direct_vote_state_update_enabled(bank),
                        bank.get_vote_account(my_vote_pubkey),
                    ) {
                        if let Some(mut bank_vote_state) =
                            vote_account.vote_state().as_ref().ok().cloned()
                        {
                            if bank_vote_state.last_voted_slot()
                                > tower.vote_state.last_voted_slot()
                            {
                                info!(
                                    "Frozen bank vote state slot {:?}
                                    is newer than our local vote state slot {:?},
                                    adopting the bank vote state as our own.
                                    Bank votes: {:?}, root: {:?},
                                    Local votes: {:?}, root: {:?}",
                                    bank_vote_state.last_voted_slot(),
                                    tower.vote_state.last_voted_slot(),
                                    bank_vote_state.votes,
                                    bank_vote_state.root_slot,
                                    tower.vote_state.votes,
                                    tower.vote_state.root_slot
                                );

                                if let Some(local_root) = tower.vote_state.root_slot {
                                    if bank_vote_state
                                        .root_slot
                                        .map(|bank_root| local_root > bank_root)
                                        .unwrap_or(true)
                                    {
                                        // If the local root is larger than this on chain vote state
                                        // root (possible due to supermajority roots being set on
                                        // startup), then we need to adjust the tower
                                        bank_vote_state.root_slot = Some(local_root);
                                        bank_vote_state
                                            .votes
                                            .retain(|lockout| lockout.slot > local_root);
                                        info!(
                                            "Local root is larger than on chain root,
                                            overwrote bank root {:?} and updated votes {:?}",
                                            bank_vote_state.root_slot, bank_vote_state.votes
                                        );

                                        if let Some(first_vote) = bank_vote_state.votes.front() {
                                            assert!(ancestors
                                                .get(&first_vote.slot)
                                                .expect(
                                                    "Ancestors map must contain an
                                                        entry for all slots on this fork
                                                        greater than `local_root` and less
                                                        than `bank_slot`"
                                                )
                                                .contains(&local_root));
                                        }
                                    }
                                }

                                tower.vote_state.root_slot = bank_vote_state.root_slot;
                                tower.vote_state.votes = bank_vote_state.votes;
                            }
                        }
                    }
                    let computed_bank_state = Tower::collect_vote_lockouts(
                        my_vote_pubkey,
                        bank_slot,
                        &bank.vote_accounts(),
                        ancestors,
                        |slot| progress.get_hash(slot),
                        latest_validator_votes_for_frozen_banks,
                    );
                    // Notify any listeners of the votes found in this newly computed
                    // bank
                    heaviest_subtree_fork_choice.compute_bank_stats(
                        bank,
                        tower,
                        latest_validator_votes_for_frozen_banks,
                    );
                    let ComputedBankState {
                        voted_stakes,
                        total_stake,
                        lockout_intervals,
                        my_latest_landed_vote,
                        ..
                    } = computed_bank_state;
                    let stats = progress
                        .get_fork_stats_mut(bank_slot)
                        .expect("All frozen banks must exist in the Progress map");
                    stats.total_stake = total_stake;
                    stats.voted_stakes = voted_stakes;
                    stats.lockout_intervals = lockout_intervals;
                    stats.block_height = bank.block_height();
                    stats.my_latest_landed_vote = my_latest_landed_vote;
                    stats.computed = true;
                    new_stats.push(bank_slot);
                    datapoint_info!(
                        "bank_weight",
                        ("slot", bank_slot, i64),
                        // u128 too large for influx, convert to hex
                        ("weight", format!("{:X}", stats.weight), String),
                    );
                    info!(
                        "{} slot_weight: {} {} {} {}",
                        my_vote_pubkey,
                        bank_slot,
                        stats.weight,
                        stats.fork_weight,
                        bank.parent().map(|b| b.slot()).unwrap_or(0)
                    );
                }
            }

            Self::update_propagation_status(
                progress,
                bank_slot,
                bank_forks,
                vote_tracker,
                cluster_slots,
            );

            let stats = progress
                .get_fork_stats_mut(bank_slot)
                .expect("All frozen banks must exist in the Progress map");

            stats.vote_threshold =
                tower.check_vote_stake_threshold(bank_slot, &stats.voted_stakes, stats.total_stake);
            stats.is_locked_out = tower.is_locked_out(
                bank_slot,
                ancestors
                    .get(&bank_slot)
                    .expect("Ancestors map should contain slot for is_locked_out() check"),
            );
            stats.has_voted = tower.has_voted(bank_slot);
            stats.is_recent = tower.is_recent(bank_slot);
        }
        new_stats
    }

    fn update_propagation_status(
        progress: &mut ProgressMap,
        slot: Slot,
        bank_forks: &RwLock<BankForks>,
        vote_tracker: &VoteTracker,
        cluster_slots: &ClusterSlots,
    ) {
        // If propagation has already been confirmed, return
        if progress.get_leader_propagation_slot_must_exist(slot).0 {
            return;
        }

        // Otherwise we have to check the votes for confirmation
        let mut propagated_stats = progress
            .get_propagated_stats_mut(slot)
            .unwrap_or_else(|| panic!("slot={} must exist in ProgressMap", slot));

        if propagated_stats.slot_vote_tracker.is_none() {
            propagated_stats.slot_vote_tracker = vote_tracker.get_slot_vote_tracker(slot);
        }
        let slot_vote_tracker = propagated_stats.slot_vote_tracker.clone();

        if propagated_stats.cluster_slot_pubkeys.is_none() {
            propagated_stats.cluster_slot_pubkeys = cluster_slots.lookup(slot);
        }
        let cluster_slot_pubkeys = propagated_stats.cluster_slot_pubkeys.clone();

        let newly_voted_pubkeys = slot_vote_tracker
            .as_ref()
            .and_then(|slot_vote_tracker| {
                slot_vote_tracker.write().unwrap().get_voted_slot_updates()
            })
            .unwrap_or_default();

        let cluster_slot_pubkeys = cluster_slot_pubkeys
            .map(|v| v.read().unwrap().keys().cloned().collect())
            .unwrap_or_default();

        Self::update_fork_propagated_threshold_from_votes(
            progress,
            newly_voted_pubkeys,
            cluster_slot_pubkeys,
            slot,
            bank_forks,
        );
    }

    // Given a heaviest bank, `heaviest_bank` and the next votable bank
    // `heaviest_bank_on_same_voted_fork` as the validator's last vote, return
    // a bank to vote on, a bank to reset to,
    pub fn select_vote_and_reset_forks(
        heaviest_bank: &Arc<Bank>,
        // Should only be None if there was no previous vote
        heaviest_bank_on_same_voted_fork: Option<&Arc<Bank>>,
        ancestors: &HashMap<u64, HashSet<u64>>,
        descendants: &HashMap<u64, HashSet<u64>>,
        progress: &ProgressMap,
        tower: &mut Tower,
        latest_validator_votes_for_frozen_banks: &LatestValidatorVotesForFrozenBanks,
        fork_choice: &HeaviestSubtreeForkChoice,
    ) -> SelectVoteAndResetForkResult {
        // Try to vote on the actual heaviest fork. If the heaviest bank is
        // locked out or fails the threshold check, the validator will:
        // 1) Not continue to vote on current fork, waiting for lockouts to expire/
        //    threshold check to pass
        // 2) Will reset PoH to heaviest fork in order to make sure the heaviest
        //    fork is propagated
        // This above behavior should ensure correct voting and resetting PoH
        // behavior under all cases:
        // 1) The best "selected" bank is on same fork
        // 2) The best "selected" bank is on a different fork,
        //    switch_threshold fails
        // 3) The best "selected" bank is on a different fork,
        //    switch_threshold succeeds
        let mut failure_reasons = vec![];
        let selected_fork = {
            let switch_fork_decision = tower.check_switch_threshold(
                heaviest_bank.slot(),
                ancestors,
                descendants,
                progress,
                heaviest_bank.total_epoch_stake(),
                heaviest_bank
                    .epoch_vote_accounts(heaviest_bank.epoch())
                    .expect("Bank epoch vote accounts must contain entry for the bank's own epoch"),
                latest_validator_votes_for_frozen_banks,
                fork_choice,
            );

            match switch_fork_decision {
                SwitchForkDecision::FailedSwitchThreshold(_, _) => {
                    let reset_bank = heaviest_bank_on_same_voted_fork;
                    // If we can't switch and our last vote was on a non-duplicate/confirmed slot, then
                    // reset to the the next votable bank on the same fork as our last vote,
                    // but don't vote.

                    // We don't just reset to the heaviest fork when switch threshold fails because
                    // a situation like this can occur:

                    /* Figure 1:
                                  slot 0
                                    |
                                  slot 1
                                /        \
                    slot 2 (last vote)     |
                                |      slot 8 (10%)
                        slot 4 (9%)
                    */

                    // Imagine 90% of validators voted on slot 4, but only 9% landed. If everybody that fails
                    // the switch theshold abandons slot 4 to build on slot 8 (because it's *currently* heavier),
                    // then there will be no blocks to include the votes for slot 4, and the network halts
                    // because 90% of validators can't vote
                    info!(
                        "Waiting to switch vote to {}, resetting to slot {:?} for now",
                        heaviest_bank.slot(),
                        reset_bank.as_ref().map(|b| b.slot()),
                    );
                    failure_reasons.push(HeaviestForkFailures::FailedSwitchThreshold(
                        heaviest_bank.slot(),
                    ));
                    reset_bank.map(|b| (b, switch_fork_decision))
                }
                SwitchForkDecision::FailedSwitchDuplicateRollback(latest_duplicate_ancestor) => {
                    // If we can't switch and our last vote was on an unconfirmed, duplicate slot,
                    // then we need to reset to the heaviest bank, even if the heaviest bank is not
                    // a descendant of the last vote (usually for switch threshold failures we reset
                    // to the heaviest descendant of the last vote, but in this case, the last vote
                    // was on a duplicate branch). This is because in the case of *unconfirmed* duplicate
                    // slots, somebody needs to generate an alternative branch to escape a situation
                    // like a 50-50 split  where both partitions have voted on different versions of the
                    // same duplicate slot.

                    // Unlike the situation described in `Figure 1` above, this is safe. To see why,
                    // imagine the same situation described in Figure 1 above occurs, but slot 2 is
                    // a duplicate block. There are now a few cases:
                    //
                    // Note first that DUPLICATE_THRESHOLD + SWITCH_FORK_THRESHOLD + DUPLICATE_LIVENESS_THRESHOLD = 1;
                    //
                    // 1) > DUPLICATE_THRESHOLD of the network voted on some version of slot 2. Because duplicate slots can be confirmed
                    // by gossip, unlike the situation described in `Figure 1`, we don't need those
                    // votes to land in a descendant to confirm slot 2. Once slot 2 is confirmed by
                    // gossip votes, that fork is added back to the fork choice set and falls back into
                    // normal fork choice, which is covered by the `FailedSwitchThreshold` case above
                    // (everyone will resume building on their last voted fork, slot 4, since slot 8
                    // doesn't have for switch threshold)
                    //
                    // 2) <= DUPLICATE_THRESHOLD of the network voted on some version of slot 2, > SWITCH_FORK_THRESHOLD of the network voted
                    // on slot 8. Then everybody abandons the duplicate fork from fork choice and both builds
                    // on slot 8's fork. They can also vote on slot 8's fork because it has sufficient weight
                    // to pass the switching threshold
                    //
                    // 3) <= DUPLICATE_THRESHOLD of the network voted on some version of slot 2, <= SWITCH_FORK_THRESHOLD of the network voted
                    // on slot 8. This means more than DUPLICATE_LIVENESS_THRESHOLD of the network is gone, so we cannot
                    // guarantee progress anyways

                    // Note the heaviest fork is never descended from a known unconfirmed duplicate slot
                    // because the fork choice rule ensures that (marks it as an invalid candidate),
                    // thus it's safe to use as the reset bank.
                    let reset_bank = Some(heaviest_bank);
                    info!(
                        "Waiting to switch vote to {}, resetting to slot {:?} for now, latest duplicate ancestor: {:?}",
                        heaviest_bank.slot(),
                        reset_bank.as_ref().map(|b| b.slot()),
                        latest_duplicate_ancestor,
                    );
                    failure_reasons.push(HeaviestForkFailures::FailedSwitchThreshold(
                        heaviest_bank.slot(),
                    ));
                    reset_bank.map(|b| (b, switch_fork_decision))
                }
                _ => Some((heaviest_bank, switch_fork_decision)),
            }
        };

        if let Some((bank, switch_fork_decision)) = selected_fork {
            let (is_locked_out, vote_threshold, is_leader_slot, fork_weight) = {
                let fork_stats = progress.get_fork_stats(bank.slot()).unwrap();
                let propagated_stats = &progress.get_propagated_stats(bank.slot()).unwrap();
                (
                    fork_stats.is_locked_out,
                    fork_stats.vote_threshold,
                    propagated_stats.is_leader_slot,
                    fork_stats.weight,
                )
            };

            let propagation_confirmed = is_leader_slot
                || progress
                    .get_leader_propagation_slot_must_exist(bank.slot())
                    .0;

            if is_locked_out {
                failure_reasons.push(HeaviestForkFailures::LockedOut(bank.slot()));
            }
            if !vote_threshold {
                failure_reasons.push(HeaviestForkFailures::FailedThreshold(bank.slot()));
            }
            if !propagation_confirmed {
                failure_reasons.push(HeaviestForkFailures::NoPropagatedConfirmation(bank.slot()));
            }

            if !is_locked_out
                && vote_threshold
                && propagation_confirmed
                && switch_fork_decision.can_vote()
            {
                info!("voting: {} {}", bank.slot(), fork_weight);
                SelectVoteAndResetForkResult {
                    vote_bank: Some((bank.clone(), switch_fork_decision)),
                    reset_bank: Some(bank.clone()),
                    heaviest_fork_failures: failure_reasons,
                }
            } else {
                SelectVoteAndResetForkResult {
                    vote_bank: None,
                    reset_bank: Some(bank.clone()),
                    heaviest_fork_failures: failure_reasons,
                }
            }
        } else {
            SelectVoteAndResetForkResult {
                vote_bank: None,
                reset_bank: None,
                heaviest_fork_failures: failure_reasons,
            }
        }
    }

    fn update_fork_propagated_threshold_from_votes(
        progress: &mut ProgressMap,
        mut newly_voted_pubkeys: Vec<Pubkey>,
        mut cluster_slot_pubkeys: Vec<Pubkey>,
        fork_tip: Slot,
        bank_forks: &RwLock<BankForks>,
    ) {
        let mut current_leader_slot = progress.get_latest_leader_slot_must_exist(fork_tip);
        let mut did_newly_reach_threshold = false;
        let root = bank_forks.read().unwrap().root();
        loop {
            // These cases mean confirmation of propagation on any earlier
            // leader blocks must have been reached
            if current_leader_slot == None || current_leader_slot.unwrap() < root {
                break;
            }

            let leader_propagated_stats = progress
                .get_propagated_stats_mut(current_leader_slot.unwrap())
                .expect("current_leader_slot >= root, so must exist in the progress map");

            // If a descendant has reached propagation threshold, then
            // all its ancestor banks have also reached propagation
            // threshold as well (Validators can't have voted for a
            // descendant without also getting the ancestor block)
            if leader_propagated_stats.is_propagated ||
                // If there's no new validators to record, and there's no
                // newly achieved threshold, then there's no further
                // information to propagate backwards to past leader blocks
                (newly_voted_pubkeys.is_empty() && cluster_slot_pubkeys.is_empty() &&
                !did_newly_reach_threshold)
            {
                break;
            }

            // We only iterate through the list of leader slots by traversing
            // the linked list of 'prev_leader_slot`'s outlined in the
            // `progress` map
            assert!(leader_propagated_stats.is_leader_slot);
            let leader_bank = bank_forks
                .read()
                .unwrap()
                .get(current_leader_slot.unwrap())
                .expect("Entry in progress map must exist in BankForks")
                .clone();

            did_newly_reach_threshold = Self::update_slot_propagated_threshold_from_votes(
                &mut newly_voted_pubkeys,
                &mut cluster_slot_pubkeys,
                &leader_bank,
                leader_propagated_stats,
                did_newly_reach_threshold,
            ) || did_newly_reach_threshold;

            // Now jump to process the previous leader slot
            current_leader_slot = leader_propagated_stats.prev_leader_slot;
        }
    }

    fn update_slot_propagated_threshold_from_votes(
        newly_voted_pubkeys: &mut Vec<Pubkey>,
        cluster_slot_pubkeys: &mut Vec<Pubkey>,
        leader_bank: &Bank,
        leader_propagated_stats: &mut PropagatedStats,
        did_child_reach_threshold: bool,
    ) -> bool {
        // Track whether this slot newly confirm propagation
        // throughout the network (switched from is_propagated == false
        // to is_propagated == true)
        let mut did_newly_reach_threshold = false;

        // If a child of this slot confirmed propagation, then
        // we can return early as this implies this slot must also
        // be propagated
        if did_child_reach_threshold {
            if !leader_propagated_stats.is_propagated {
                leader_propagated_stats.is_propagated = true;
                return true;
            } else {
                return false;
            }
        }

        if leader_propagated_stats.is_propagated {
            return false;
        }

        // Remove the vote/node pubkeys that we already know voted for this
        // slot. These vote accounts/validator identities are safe to drop
        // because they don't to be ported back any further because earlier
        // parents must have:
        // 1) Also recorded these pubkeys already, or
        // 2) Already reached the propagation threshold, in which case
        //    they no longer need to track the set of propagated validators
        newly_voted_pubkeys.retain(|vote_pubkey| {
            let exists = leader_propagated_stats
                .propagated_validators
                .contains(vote_pubkey);
            leader_propagated_stats.add_vote_pubkey(
                *vote_pubkey,
                leader_bank.epoch_vote_account_stake(vote_pubkey),
            );
            !exists
        });

        cluster_slot_pubkeys.retain(|node_pubkey| {
            let exists = leader_propagated_stats
                .propagated_node_ids
                .contains(node_pubkey);
            leader_propagated_stats.add_node_pubkey(&*node_pubkey, leader_bank);
            !exists
        });

        if leader_propagated_stats.total_epoch_stake == 0
            || leader_propagated_stats.propagated_validators_stake as f64
                / leader_propagated_stats.total_epoch_stake as f64
                > SUPERMINORITY_THRESHOLD
        {
            leader_propagated_stats.is_propagated = true;
            did_newly_reach_threshold = true
        }

        did_newly_reach_threshold
    }

    fn mark_slots_confirmed(
        confirmed_forks: &[(Slot, Hash)],
        blockstore: &Blockstore,
        bank_forks: &RwLock<BankForks>,
        progress: &mut ProgressMap,
        duplicate_slots_tracker: &mut DuplicateSlotsTracker,
        fork_choice: &mut HeaviestSubtreeForkChoice,
        epoch_slots_frozen_slots: &mut EpochSlotsFrozenSlots,
        duplicate_slots_to_repair: &mut DuplicateSlotsToRepair,
        ancestor_hashes_replay_update_sender: &AncestorHashesReplayUpdateSender,
    ) {
        let root_slot = bank_forks.read().unwrap().root();
        for (slot, frozen_hash) in confirmed_forks.iter() {
            // This case should be guaranteed as false by confirm_forks()
            if let Some(false) = progress.is_supermajority_confirmed(*slot) {
                // Because supermajority confirmation will iterate through and update the
                // subtree in fork choice, only incur this cost if the slot wasn't already
                // confirmed
                progress.set_supermajority_confirmed_slot(*slot);
                // If the slot was confirmed, then it must be frozen. Otherwise, we couldn't
                // have replayed any of its descendants and figured out it was confirmed.
                assert!(*frozen_hash != Hash::default());

                let duplicate_confirmed_state = DuplicateConfirmedState::new_from_state(
                    *frozen_hash,
                    || false,
                    || Some(*frozen_hash),
                );
                check_slot_agrees_with_cluster(
                    *slot,
                    root_slot,
                    blockstore,
                    duplicate_slots_tracker,
                    epoch_slots_frozen_slots,
                    fork_choice,
                    duplicate_slots_to_repair,
                    ancestor_hashes_replay_update_sender,
                    SlotStateUpdate::DuplicateConfirmed(duplicate_confirmed_state),
                );
            }
        }
    }

    fn confirm_forks(
        tower: &Tower,
        voted_stakes: &VotedStakes,
        total_stake: Stake,
        progress: &ProgressMap,
        bank_forks: &RwLock<BankForks>,
    ) -> Vec<(Slot, Hash)> {
        let mut confirmed_forks = vec![];
        for (slot, prog) in progress.iter() {
            if !prog.fork_stats.is_supermajority_confirmed {
                let bank = bank_forks
                    .read()
                    .unwrap()
                    .get(*slot)
                    .expect("bank in progress must exist in BankForks")
                    .clone();
                let duration = prog.replay_stats.started.elapsed().as_millis();
                if bank.is_frozen() && tower.is_slot_confirmed(*slot, voted_stakes, total_stake) {
                    info!("validator fork confirmed {} {}ms", *slot, duration);
                    datapoint_info!("validator-confirmation", ("duration_ms", duration, i64));
                    confirmed_forks.push((*slot, bank.hash()));
                } else {
                    debug!(
                        "validator fork not confirmed {} {}ms {:?}",
                        *slot,
                        duration,
                        voted_stakes.get(slot)
                    );
                }
            }
        }
        confirmed_forks
    }

    #[allow(clippy::too_many_arguments)]
    pub fn handle_new_root(
        new_root: Slot,
        bank_forks: &RwLock<BankForks>,
        progress: &mut ProgressMap,
        accounts_background_request_sender: &AbsRequestSender,
        highest_confirmed_root: Option<Slot>,
        heaviest_subtree_fork_choice: &mut HeaviestSubtreeForkChoice,
        duplicate_slots_tracker: &mut DuplicateSlotsTracker,
        gossip_duplicate_confirmed_slots: &mut GossipDuplicateConfirmedSlots,
        unfrozen_gossip_verified_vote_hashes: &mut UnfrozenGossipVerifiedVoteHashes,
        has_new_vote_been_rooted: &mut bool,
        voted_signatures: &mut Vec<Signature>,
        epoch_slots_frozen_slots: &mut EpochSlotsFrozenSlots,
<<<<<<< HEAD
        bank_drop_sender: &Sender<Vec<Arc<Bank>>>,
        blockstore: Option<&Blockstore>,
=======
        drop_bank_sender: &Sender<Vec<Arc<Bank>>>,
>>>>>>> 2da4e3eb
    ) {
        let removed_banks = bank_forks.write().unwrap().set_root(
            new_root,
            accounts_background_request_sender,
            highest_confirmed_root,
        );
<<<<<<< HEAD

        if let Some(blockstore) = blockstore {
            let removed_slots: Vec<_> = removed_banks.iter().map(|bank| bank.slot()).collect();
            warn!("TRACKING handle_new_root removed_slots={:?}", &removed_slots);
            blockstore.remove_cached_completed_unrepaired_slots(&removed_slots);
        }

        bank_drop_sender
=======
        drop_bank_sender
>>>>>>> 2da4e3eb
            .send(removed_banks)
            .unwrap_or_else(|err| warn!("bank drop failed: {:?}", err));

        // Dropping the bank_forks write lock and reacquiring as a read lock is
        // safe because updates to bank_forks are only made by a single thread.
        let r_bank_forks = bank_forks.read().unwrap();
        let new_root_bank = &r_bank_forks[new_root];
        if !*has_new_vote_been_rooted {
            for signature in voted_signatures.iter() {
                if new_root_bank.get_signature_status(signature).is_some() {
                    *has_new_vote_been_rooted = true;
                    break;
                }
            }
            if *has_new_vote_been_rooted {
                std::mem::take(voted_signatures);
            }
        }
        progress.handle_new_root(&r_bank_forks);
        heaviest_subtree_fork_choice.set_root((new_root, r_bank_forks.root_bank().hash()));
        let mut slots_ge_root = duplicate_slots_tracker.split_off(&new_root);
        // duplicate_slots_tracker now only contains entries >= `new_root`
        std::mem::swap(duplicate_slots_tracker, &mut slots_ge_root);

        let mut slots_ge_root = gossip_duplicate_confirmed_slots.split_off(&new_root);
        // gossip_confirmed_slots now only contains entries >= `new_root`
        std::mem::swap(gossip_duplicate_confirmed_slots, &mut slots_ge_root);

        unfrozen_gossip_verified_vote_hashes.set_root(new_root);
        let mut slots_ge_root = epoch_slots_frozen_slots.split_off(&new_root);
        // epoch_slots_frozen_slots now only contains entries >= `new_root`
        std::mem::swap(epoch_slots_frozen_slots, &mut slots_ge_root);
    }

    fn generate_new_bank_forks(
        blockstore: &Blockstore,
        bank_forks: &RwLock<BankForks>,
        leader_schedule_cache: &Arc<LeaderScheduleCache>,
        rpc_subscriptions: &Arc<RpcSubscriptions>,
        progress: &mut ProgressMap,
        replay_timing: &mut ReplayTiming,
    ) {
        // Find the next slot that chains to the old slot
        let mut generate_new_bank_forks_read_lock =
            Measure::start("generate_new_bank_forks_read_lock");
        let forks = bank_forks.read().unwrap();
        generate_new_bank_forks_read_lock.stop();

        let frozen_banks = forks.frozen_banks();
        let frozen_bank_slots: Vec<u64> = frozen_banks
            .keys()
            .cloned()
            .filter(|s| *s >= forks.root())
            .collect();
        let mut generate_new_bank_forks_get_slots_since =
            Measure::start("generate_new_bank_forks_get_slots_since");
        let next_slots = blockstore
            .get_slots_since(&frozen_bank_slots)
            .expect("Db error");
        generate_new_bank_forks_get_slots_since.stop();

        // Filter out what we've already seen
        trace!("generate new forks {:?}", {
            let mut next_slots = next_slots.iter().collect::<Vec<_>>();
            next_slots.sort();
            next_slots
        });
        let mut generate_new_bank_forks_loop = Measure::start("generate_new_bank_forks_loop");
        let mut new_banks = HashMap::new();
        for (parent_slot, children) in next_slots {
            let parent_bank = frozen_banks
                .get(&parent_slot)
                .expect("missing parent in bank forks")
                .clone();
            for child_slot in children {
                if forks.get(child_slot).is_some() || new_banks.get(&child_slot).is_some() {
                    trace!("child already active or frozen {}", child_slot);
                    continue;
                }
                let leader = leader_schedule_cache
                    .slot_leader_at(child_slot, Some(&parent_bank))
                    .unwrap();
                info!(
                    "new fork:{} parent:{} root:{}",
                    child_slot,
                    parent_slot,
                    forks.root()
                );
                let child_bank = Self::new_bank_from_parent_with_notify(
                    &parent_bank,
                    child_slot,
                    forks.root(),
                    &leader,
                    rpc_subscriptions,
                    NewBankOptions::default(),
                );
                let empty: Vec<Pubkey> = vec![];
                Self::update_fork_propagated_threshold_from_votes(
                    progress,
                    empty,
                    vec![leader],
                    parent_bank.slot(),
                    bank_forks,
                );
                new_banks.insert(child_slot, child_bank);
            }
        }
        drop(forks);
        generate_new_bank_forks_loop.stop();

        let mut generate_new_bank_forks_write_lock =
            Measure::start("generate_new_bank_forks_write_lock");
        let mut forks = bank_forks.write().unwrap();
        for (_, bank) in new_banks {
            forks.insert(bank);
        }
        generate_new_bank_forks_write_lock.stop();
        saturating_add_assign!(
            replay_timing.generate_new_bank_forks_read_lock_us,
            generate_new_bank_forks_read_lock.as_us()
        );
        saturating_add_assign!(
            replay_timing.generate_new_bank_forks_get_slots_since_us,
            generate_new_bank_forks_get_slots_since.as_us()
        );
        saturating_add_assign!(
            replay_timing.generate_new_bank_forks_loop_us,
            generate_new_bank_forks_loop.as_us()
        );
        saturating_add_assign!(
            replay_timing.generate_new_bank_forks_write_lock_us,
            generate_new_bank_forks_write_lock.as_us()
        );
    }

    fn new_bank_from_parent_with_notify(
        parent: &Arc<Bank>,
        slot: u64,
        root_slot: u64,
        leader: &Pubkey,
        rpc_subscriptions: &Arc<RpcSubscriptions>,
        new_bank_options: NewBankOptions,
    ) -> Bank {
        rpc_subscriptions.notify_slot(slot, parent.slot(), root_slot);
        Bank::new_from_parent_with_options(parent, leader, slot, new_bank_options)
    }

    fn record_rewards(bank: &Bank, rewards_recorder_sender: &Option<RewardsRecorderSender>) {
        if let Some(rewards_recorder_sender) = rewards_recorder_sender {
            let rewards = bank.rewards.read().unwrap();
            if !rewards.is_empty() {
                rewards_recorder_sender
                    .send((bank.slot(), rewards.clone()))
                    .unwrap_or_else(|err| warn!("rewards_recorder_sender failed: {:?}", err));
            }
        }
    }

    pub fn get_unlock_switch_vote_slot(cluster_type: ClusterType) -> Slot {
        match cluster_type {
            ClusterType::Development => 0,
            ClusterType::Devnet => 0,
            // Epoch 63
            ClusterType::Testnet => 21_692_256,
            // 400_000 slots into epoch 61
            ClusterType::MainnetBeta => 26_752_000,
        }
    }

    pub fn join(self) -> thread::Result<()> {
        self.commitment_service.join()?;
        self.t_replay.join().map(|_| ())
    }
}

#[cfg(test)]
pub mod tests {
    use {
        super::*,
        crate::{
            broadcast_stage::RetransmitSlotsReceiver,
            consensus::Tower,
            progress_map::{ValidatorStakeInfo, RETRANSMIT_BASE_DELAY_MS},
            replay_stage::ReplayStage,
            tree_diff::TreeDiff,
            vote_simulator::{self, VoteSimulator},
        },
        crossbeam_channel::unbounded,
        solana_entry::entry::{self, Entry},
        solana_gossip::{cluster_info::Node, crds::Cursor},
        solana_ledger::{
            blockstore::{entries_to_test_shreds, make_slot_entries, BlockstoreError},
            create_new_tmp_ledger,
            genesis_utils::{create_genesis_config, create_genesis_config_with_leader},
            get_tmp_ledger_path,
            shred::{
                CodingShredHeader, DataShredHeader, Shred, ShredCommonHeader, DATA_COMPLETE_SHRED,
                SIZE_OF_COMMON_SHRED_HEADER, SIZE_OF_DATA_SHRED_HEADER, SIZE_OF_DATA_SHRED_PAYLOAD,
            },
        },
        solana_rpc::{
            optimistically_confirmed_bank_tracker::OptimisticallyConfirmedBank,
            rpc::{create_test_transaction_entries, populate_blockstore_for_tests},
        },
        solana_runtime::{
            accounts_background_service::AbsRequestSender,
            commitment::BlockCommitment,
            genesis_utils::{GenesisConfigInfo, ValidatorVoteKeypairs},
        },
        solana_sdk::{
            clock::NUM_CONSECUTIVE_LEADER_SLOTS,
            genesis_config,
            hash::{hash, Hash},
            instruction::InstructionError,
            packet::PACKET_DATA_SIZE,
            poh_config::PohConfig,
            signature::{Keypair, Signer},
            system_transaction,
            transaction::TransactionError,
        },
        solana_streamer::socket::SocketAddrSpace,
        solana_transaction_status::VersionedTransactionWithStatusMeta,
        solana_vote_program::{
            vote_state::{VoteState, VoteStateVersions},
            vote_transaction,
        },
        std::{
            fs::remove_dir_all,
            iter,
            sync::{atomic::AtomicU64, Arc, RwLock},
        },
        trees::{tr, Tree},
    };

    #[test]
    fn test_is_partition_detected() {
        let (VoteSimulator { bank_forks, .. }, _) = setup_default_forks(1, None::<GenerateVotes>);
        let ancestors = bank_forks.read().unwrap().ancestors();
        // Last vote 1 is an ancestor of the heaviest slot 3, no partition
        assert!(!ReplayStage::is_partition_detected(&ancestors, 1, 3));
        // Last vote 1 is an ancestor of the from heaviest slot 1, no partition
        assert!(!ReplayStage::is_partition_detected(&ancestors, 3, 3));
        // Last vote 2 is not an ancestor of the heaviest slot 3,
        // partition detected!
        assert!(ReplayStage::is_partition_detected(&ancestors, 2, 3));
        // Last vote 4 is not an ancestor of the heaviest slot 3,
        // partition detected!
        assert!(ReplayStage::is_partition_detected(&ancestors, 4, 3));
    }

    pub struct ReplayBlockstoreComponents {
        pub blockstore: Arc<Blockstore>,
        validator_node_to_vote_keys: HashMap<Pubkey, Pubkey>,
        my_pubkey: Pubkey,
        cluster_info: ClusterInfo,
        leader_schedule_cache: Arc<LeaderScheduleCache>,
        poh_recorder: Mutex<PohRecorder>,
        tower: Tower,
        rpc_subscriptions: Arc<RpcSubscriptions>,
        pub vote_simulator: VoteSimulator,
    }

    pub fn replay_blockstore_components(
        forks: Option<Tree<Slot>>,
        num_validators: usize,
        generate_votes: Option<GenerateVotes>,
    ) -> ReplayBlockstoreComponents {
        // Setup blockstore
        let (vote_simulator, blockstore) = setup_forks_from_tree(
            forks.unwrap_or_else(|| tr(0)),
            num_validators,
            generate_votes,
        );

        let VoteSimulator {
            ref validator_keypairs,
            ref bank_forks,
            ..
        } = vote_simulator;

        let blockstore = Arc::new(blockstore);
        let validator_node_to_vote_keys: HashMap<Pubkey, Pubkey> = validator_keypairs
            .iter()
            .map(|(_, keypairs)| {
                (
                    keypairs.node_keypair.pubkey(),
                    keypairs.vote_keypair.pubkey(),
                )
            })
            .collect();

        // ClusterInfo
        let my_keypairs = validator_keypairs.values().next().unwrap();
        let my_pubkey = my_keypairs.node_keypair.pubkey();
        let cluster_info = ClusterInfo::new(
            Node::new_localhost_with_pubkey(&my_pubkey).info,
            Arc::new(Keypair::from_bytes(&my_keypairs.node_keypair.to_bytes()).unwrap()),
            SocketAddrSpace::Unspecified,
        );
        assert_eq!(my_pubkey, cluster_info.id());

        // Leader schedule cache
        let root_bank = bank_forks.read().unwrap().root_bank();
        let leader_schedule_cache = Arc::new(LeaderScheduleCache::new_from_bank(&root_bank));

        // PohRecorder
        let working_bank = bank_forks.read().unwrap().working_bank();
        let poh_recorder = Mutex::new(
            PohRecorder::new(
                working_bank.tick_height(),
                working_bank.last_blockhash(),
                working_bank.clone(),
                None,
                working_bank.ticks_per_slot(),
                &Pubkey::default(),
                &blockstore,
                &leader_schedule_cache,
                &Arc::new(PohConfig::default()),
                Arc::new(AtomicBool::new(false)),
            )
            .0,
        );

        // Tower
        let my_vote_pubkey = my_keypairs.vote_keypair.pubkey();
        let tower = Tower::new_from_bankforks(
            &bank_forks.read().unwrap(),
            &cluster_info.id(),
            &my_vote_pubkey,
        );

        // RpcSubscriptions
        let optimistically_confirmed_bank =
            OptimisticallyConfirmedBank::locked_from_bank_forks_root(bank_forks);
        let exit = Arc::new(AtomicBool::new(false));
        let max_complete_transaction_status_slot = Arc::new(AtomicU64::default());
        let rpc_subscriptions = Arc::new(RpcSubscriptions::new_for_tests(
            &exit,
            max_complete_transaction_status_slot,
            bank_forks.clone(),
            Arc::new(RwLock::new(BlockCommitmentCache::default())),
            optimistically_confirmed_bank,
        ));

        ReplayBlockstoreComponents {
            blockstore,
            validator_node_to_vote_keys,
            my_pubkey,
            cluster_info,
            leader_schedule_cache,
            poh_recorder,
            tower,
            rpc_subscriptions,
            vote_simulator,
        }
    }

    #[test]
    fn test_child_slots_of_same_parent() {
        let ReplayBlockstoreComponents {
            blockstore,
            validator_node_to_vote_keys,
            vote_simulator,
            leader_schedule_cache,
            rpc_subscriptions,
            ..
        } = replay_blockstore_components(None, 1, None::<GenerateVotes>);

        let VoteSimulator {
            mut progress,
            bank_forks,
            ..
        } = vote_simulator;

        // Insert a non-root bank so that the propagation logic will update this
        // bank
        let bank1 = Bank::new_from_parent(
            bank_forks.read().unwrap().get(0).unwrap(),
            &leader_schedule_cache.slot_leader_at(1, None).unwrap(),
            1,
        );
        progress.insert(
            1,
            ForkProgress::new_from_bank(
                &bank1,
                bank1.collector_id(),
                validator_node_to_vote_keys
                    .get(bank1.collector_id())
                    .unwrap(),
                Some(0),
                0,
                0,
            ),
        );
        assert!(progress.get_propagated_stats(1).unwrap().is_leader_slot);
        bank1.freeze();
        bank_forks.write().unwrap().insert(bank1);

        // Insert shreds for slot NUM_CONSECUTIVE_LEADER_SLOTS,
        // chaining to slot 1
        let (shreds, _) = make_slot_entries(NUM_CONSECUTIVE_LEADER_SLOTS, 1, 8);
        blockstore.insert_shreds(shreds, None, false).unwrap();
        assert!(bank_forks
            .read()
            .unwrap()
            .get(NUM_CONSECUTIVE_LEADER_SLOTS)
            .is_none());
        let mut replay_timing = ReplayTiming::default();
        ReplayStage::generate_new_bank_forks(
            &blockstore,
            &bank_forks,
            &leader_schedule_cache,
            &rpc_subscriptions,
            &mut progress,
            &mut replay_timing,
        );
        assert!(bank_forks
            .read()
            .unwrap()
            .get(NUM_CONSECUTIVE_LEADER_SLOTS)
            .is_some());

        // Insert shreds for slot 2 * NUM_CONSECUTIVE_LEADER_SLOTS,
        // chaining to slot 1
        let (shreds, _) = make_slot_entries(2 * NUM_CONSECUTIVE_LEADER_SLOTS, 1, 8);
        blockstore.insert_shreds(shreds, None, false).unwrap();
        assert!(bank_forks
            .read()
            .unwrap()
            .get(2 * NUM_CONSECUTIVE_LEADER_SLOTS)
            .is_none());
        ReplayStage::generate_new_bank_forks(
            &blockstore,
            &bank_forks,
            &leader_schedule_cache,
            &rpc_subscriptions,
            &mut progress,
            &mut replay_timing,
        );
        assert!(bank_forks
            .read()
            .unwrap()
            .get(NUM_CONSECUTIVE_LEADER_SLOTS)
            .is_some());
        assert!(bank_forks
            .read()
            .unwrap()
            .get(2 * NUM_CONSECUTIVE_LEADER_SLOTS)
            .is_some());

        // // There are 20 equally staked accounts, of which 3 have built
        // banks above or at bank 1. Because 3/20 < SUPERMINORITY_THRESHOLD,
        // we should see 3 validators in bank 1's propagated_validator set.
        let expected_leader_slots = vec![
            1,
            NUM_CONSECUTIVE_LEADER_SLOTS,
            2 * NUM_CONSECUTIVE_LEADER_SLOTS,
        ];
        for slot in expected_leader_slots {
            let leader = leader_schedule_cache.slot_leader_at(slot, None).unwrap();
            let vote_key = validator_node_to_vote_keys.get(&leader).unwrap();
            assert!(progress
                .get_propagated_stats(1)
                .unwrap()
                .propagated_validators
                .contains(vote_key));
        }
    }

    #[test]
    fn test_handle_new_root() {
        let genesis_config = create_genesis_config(10_000).genesis_config;
        let bank0 = Bank::new_for_tests(&genesis_config);
        let bank_forks = Arc::new(RwLock::new(BankForks::new(bank0)));

        let root = 3;
        let root_bank = Bank::new_from_parent(
            bank_forks.read().unwrap().get(0).unwrap(),
            &Pubkey::default(),
            root,
        );
        root_bank.freeze();
        let root_hash = root_bank.hash();
        bank_forks.write().unwrap().insert(root_bank);

        let mut heaviest_subtree_fork_choice = HeaviestSubtreeForkChoice::new((root, root_hash));

        let mut progress = ProgressMap::default();
        for i in 0..=root {
            progress.insert(i, ForkProgress::new(Hash::default(), None, None, 0, 0));
        }

        let mut duplicate_slots_tracker: DuplicateSlotsTracker =
            vec![root - 1, root, root + 1].into_iter().collect();
        let mut gossip_duplicate_confirmed_slots: GossipDuplicateConfirmedSlots =
            vec![root - 1, root, root + 1]
                .into_iter()
                .map(|s| (s, Hash::default()))
                .collect();
        let mut unfrozen_gossip_verified_vote_hashes: UnfrozenGossipVerifiedVoteHashes =
            UnfrozenGossipVerifiedVoteHashes {
                votes_per_slot: vec![root - 1, root, root + 1]
                    .into_iter()
                    .map(|s| (s, HashMap::new()))
                    .collect(),
            };
        let mut epoch_slots_frozen_slots: EpochSlotsFrozenSlots = vec![root - 1, root, root + 1]
            .into_iter()
            .map(|slot| (slot, Hash::default()))
            .collect();
        let (drop_bank_sender, _drop_bank_receiver) = unbounded();
        ReplayStage::handle_new_root(
            root,
            &bank_forks,
            &mut progress,
            &AbsRequestSender::default(),
            None,
            &mut heaviest_subtree_fork_choice,
            &mut duplicate_slots_tracker,
            &mut gossip_duplicate_confirmed_slots,
            &mut unfrozen_gossip_verified_vote_hashes,
            &mut true,
            &mut Vec::new(),
            &mut epoch_slots_frozen_slots,
<<<<<<< HEAD
            &bank_drop_sender,
            None,
=======
            &drop_bank_sender,
>>>>>>> 2da4e3eb
        );
        assert_eq!(bank_forks.read().unwrap().root(), root);
        assert_eq!(progress.len(), 1);
        assert!(progress.get(&root).is_some());
        // root - 1 is filtered out
        assert_eq!(
            duplicate_slots_tracker.into_iter().collect::<Vec<Slot>>(),
            vec![root, root + 1]
        );
        assert_eq!(
            gossip_duplicate_confirmed_slots
                .keys()
                .cloned()
                .collect::<Vec<Slot>>(),
            vec![root, root + 1]
        );
        assert_eq!(
            unfrozen_gossip_verified_vote_hashes
                .votes_per_slot
                .keys()
                .cloned()
                .collect::<Vec<Slot>>(),
            vec![root, root + 1]
        );
        assert_eq!(
            epoch_slots_frozen_slots
                .into_iter()
                .map(|(slot, _hash)| slot)
                .collect::<Vec<Slot>>(),
            vec![root, root + 1]
        );
    }

    #[test]
    fn test_handle_new_root_ahead_of_highest_confirmed_root() {
        let genesis_config = create_genesis_config(10_000).genesis_config;
        let bank0 = Bank::new_for_tests(&genesis_config);
        let bank_forks = Arc::new(RwLock::new(BankForks::new(bank0)));
        let confirmed_root = 1;
        let fork = 2;
        let bank1 = Bank::new_from_parent(
            bank_forks.read().unwrap().get(0).unwrap(),
            &Pubkey::default(),
            confirmed_root,
        );
        bank_forks.write().unwrap().insert(bank1);
        let bank2 = Bank::new_from_parent(
            bank_forks.read().unwrap().get(confirmed_root).unwrap(),
            &Pubkey::default(),
            fork,
        );
        bank_forks.write().unwrap().insert(bank2);
        let root = 3;
        let root_bank = Bank::new_from_parent(
            bank_forks.read().unwrap().get(confirmed_root).unwrap(),
            &Pubkey::default(),
            root,
        );
        root_bank.freeze();
        let root_hash = root_bank.hash();
        bank_forks.write().unwrap().insert(root_bank);
        let mut heaviest_subtree_fork_choice = HeaviestSubtreeForkChoice::new((root, root_hash));
        let mut progress = ProgressMap::default();
        for i in 0..=root {
            progress.insert(i, ForkProgress::new(Hash::default(), None, None, 0, 0));
        }
        let (drop_bank_sender, _drop_bank_receiver) = unbounded();
        ReplayStage::handle_new_root(
            root,
            &bank_forks,
            &mut progress,
            &AbsRequestSender::default(),
            Some(confirmed_root),
            &mut heaviest_subtree_fork_choice,
            &mut DuplicateSlotsTracker::default(),
            &mut GossipDuplicateConfirmedSlots::default(),
            &mut UnfrozenGossipVerifiedVoteHashes::default(),
            &mut true,
            &mut Vec::new(),
            &mut EpochSlotsFrozenSlots::default(),
<<<<<<< HEAD
            &bank_drop_sender,
            None,
=======
            &drop_bank_sender,
>>>>>>> 2da4e3eb
        );
        assert_eq!(bank_forks.read().unwrap().root(), root);
        assert!(bank_forks.read().unwrap().get(confirmed_root).is_some());
        assert!(bank_forks.read().unwrap().get(fork).is_none());
        assert_eq!(progress.len(), 2);
        assert!(progress.get(&root).is_some());
        assert!(progress.get(&confirmed_root).is_some());
        assert!(progress.get(&fork).is_none());
    }

    #[test]
    fn test_dead_fork_transaction_error() {
        let keypair1 = Keypair::new();
        let keypair2 = Keypair::new();
        let missing_keypair = Keypair::new();
        let missing_keypair2 = Keypair::new();

        let res = check_dead_fork(|_keypair, bank| {
            let blockhash = bank.last_blockhash();
            let slot = bank.slot();
            let hashes_per_tick = bank.hashes_per_tick().unwrap_or(0);
            let entry = entry::next_entry(
                &blockhash,
                hashes_per_tick.saturating_sub(1),
                vec![
                    system_transaction::transfer(&keypair1, &keypair2.pubkey(), 2, blockhash), // should be fine,
                    system_transaction::transfer(
                        &missing_keypair,
                        &missing_keypair2.pubkey(),
                        2,
                        blockhash,
                    ), // should cause AccountNotFound error
                ],
            );
            entries_to_test_shreds(&[entry], slot, slot.saturating_sub(1), false, 0)
        });

        assert_matches!(
            res,
            Err(BlockstoreProcessorError::InvalidTransaction(
                TransactionError::AccountNotFound
            ))
        );
    }

    #[test]
    fn test_dead_fork_entry_verification_failure() {
        let keypair2 = Keypair::new();
        let res = check_dead_fork(|genesis_keypair, bank| {
            let blockhash = bank.last_blockhash();
            let slot = bank.slot();
            let bad_hash = hash(&[2; 30]);
            let hashes_per_tick = bank.hashes_per_tick().unwrap_or(0);
            let entry = entry::next_entry(
                // Use wrong blockhash so that the entry causes an entry verification failure
                &bad_hash,
                hashes_per_tick.saturating_sub(1),
                vec![system_transaction::transfer(
                    genesis_keypair,
                    &keypair2.pubkey(),
                    2,
                    blockhash,
                )],
            );
            entries_to_test_shreds(&[entry], slot, slot.saturating_sub(1), false, 0)
        });

        if let Err(BlockstoreProcessorError::InvalidBlock(block_error)) = res {
            assert_eq!(block_error, BlockError::InvalidEntryHash);
        } else {
            panic!();
        }
    }

    #[test]
    fn test_dead_fork_invalid_tick_hash_count() {
        let res = check_dead_fork(|_keypair, bank| {
            let blockhash = bank.last_blockhash();
            let slot = bank.slot();
            let hashes_per_tick = bank.hashes_per_tick().unwrap_or(0);
            assert!(hashes_per_tick > 0);

            let too_few_hashes_tick = Entry::new(&blockhash, hashes_per_tick - 1, vec![]);
            entries_to_test_shreds(
                &[too_few_hashes_tick],
                slot,
                slot.saturating_sub(1),
                false,
                0,
            )
        });

        if let Err(BlockstoreProcessorError::InvalidBlock(block_error)) = res {
            assert_eq!(block_error, BlockError::InvalidTickHashCount);
        } else {
            panic!();
        }
    }

    #[test]
    fn test_dead_fork_invalid_slot_tick_count() {
        solana_logger::setup();
        // Too many ticks per slot
        let res = check_dead_fork(|_keypair, bank| {
            let blockhash = bank.last_blockhash();
            let slot = bank.slot();
            let hashes_per_tick = bank.hashes_per_tick().unwrap_or(0);
            entries_to_test_shreds(
                &entry::create_ticks(bank.ticks_per_slot() + 1, hashes_per_tick, blockhash),
                slot,
                slot.saturating_sub(1),
                false,
                0,
            )
        });

        if let Err(BlockstoreProcessorError::InvalidBlock(block_error)) = res {
            assert_eq!(block_error, BlockError::TooManyTicks);
        } else {
            panic!();
        }

        // Too few ticks per slot
        let res = check_dead_fork(|_keypair, bank| {
            let blockhash = bank.last_blockhash();
            let slot = bank.slot();
            let hashes_per_tick = bank.hashes_per_tick().unwrap_or(0);
            entries_to_test_shreds(
                &entry::create_ticks(bank.ticks_per_slot() - 1, hashes_per_tick, blockhash),
                slot,
                slot.saturating_sub(1),
                true,
                0,
            )
        });

        if let Err(BlockstoreProcessorError::InvalidBlock(block_error)) = res {
            assert_eq!(block_error, BlockError::TooFewTicks);
        } else {
            panic!();
        }
    }

    #[test]
    fn test_dead_fork_invalid_last_tick() {
        let res = check_dead_fork(|_keypair, bank| {
            let blockhash = bank.last_blockhash();
            let slot = bank.slot();
            let hashes_per_tick = bank.hashes_per_tick().unwrap_or(0);
            entries_to_test_shreds(
                &entry::create_ticks(bank.ticks_per_slot(), hashes_per_tick, blockhash),
                slot,
                slot.saturating_sub(1),
                false,
                0,
            )
        });

        if let Err(BlockstoreProcessorError::InvalidBlock(block_error)) = res {
            assert_eq!(block_error, BlockError::InvalidLastTick);
        } else {
            panic!();
        }
    }

    #[test]
    fn test_dead_fork_trailing_entry() {
        let keypair = Keypair::new();
        let res = check_dead_fork(|funded_keypair, bank| {
            let blockhash = bank.last_blockhash();
            let slot = bank.slot();
            let hashes_per_tick = bank.hashes_per_tick().unwrap_or(0);
            let mut entries =
                entry::create_ticks(bank.ticks_per_slot(), hashes_per_tick, blockhash);
            let last_entry_hash = entries.last().unwrap().hash;
            let tx = system_transaction::transfer(funded_keypair, &keypair.pubkey(), 2, blockhash);
            let trailing_entry = entry::next_entry(&last_entry_hash, 1, vec![tx]);
            entries.push(trailing_entry);
            entries_to_test_shreds(&entries, slot, slot.saturating_sub(1), true, 0)
        });

        if let Err(BlockstoreProcessorError::InvalidBlock(block_error)) = res {
            assert_eq!(block_error, BlockError::TrailingEntry);
        } else {
            panic!();
        }
    }

    #[test]
    fn test_dead_fork_entry_deserialize_failure() {
        // Insert entry that causes deserialization failure
        let res = check_dead_fork(|_, bank| {
            let gibberish = [0xa5u8; PACKET_DATA_SIZE];
            let mut data_header = DataShredHeader::default();
            data_header.flags |= DATA_COMPLETE_SHRED;
            // Need to provide the right size for Shredder::deshred.
            data_header.size = SIZE_OF_DATA_SHRED_PAYLOAD as u16;
            data_header.parent_offset = (bank.slot() - bank.parent_slot()) as u16;
            let shred_common_header = ShredCommonHeader {
                slot: bank.slot(),
                ..ShredCommonHeader::default()
            };
            let mut shred = Shred::new_empty_from_header(
                shred_common_header,
                data_header,
                CodingShredHeader::default(),
            );
            bincode::serialize_into(
                &mut shred.payload[SIZE_OF_COMMON_SHRED_HEADER + SIZE_OF_DATA_SHRED_HEADER..],
                &gibberish[..SIZE_OF_DATA_SHRED_PAYLOAD],
            )
            .unwrap();
            vec![shred]
        });

        assert_matches!(
            res,
            Err(BlockstoreProcessorError::FailedToLoadEntries(
                BlockstoreError::InvalidShredData(_)
            ),)
        );
    }

    // Given a shred and a fatal expected error, check that replaying that shred causes causes the fork to be
    // marked as dead. Returns the error for caller to verify.
    fn check_dead_fork<F>(shred_to_insert: F) -> result::Result<(), BlockstoreProcessorError>
    where
        F: Fn(&Keypair, Arc<Bank>) -> Vec<Shred>,
    {
        let ledger_path = get_tmp_ledger_path!();
        let (replay_vote_sender, _replay_vote_receiver) = unbounded();
        let res = {
            let ReplayBlockstoreComponents {
                blockstore,
                vote_simulator,
                ..
            } = replay_blockstore_components(Some(tr(0)), 1, None);
            let VoteSimulator {
                mut progress,
                bank_forks,
                mut heaviest_subtree_fork_choice,
                validator_keypairs,
                ..
            } = vote_simulator;

            let bank0 = bank_forks.read().unwrap().get(0).cloned().unwrap();
            assert!(bank0.is_frozen());
            assert_eq!(bank0.tick_height(), bank0.max_tick_height());
            let bank1 = Bank::new_from_parent(&bank0, &Pubkey::default(), 1);
            bank_forks.write().unwrap().insert(bank1);
            let bank1 = bank_forks.read().unwrap().get(1).cloned().unwrap();
            let bank1_progress = progress
                .entry(bank1.slot())
                .or_insert_with(|| ForkProgress::new(bank1.last_blockhash(), None, None, 0, 0));
            let shreds = shred_to_insert(
                &validator_keypairs.values().next().unwrap().node_keypair,
                bank1.clone(),
            );
            blockstore.insert_shreds(shreds, None, false).unwrap();
            let block_commitment_cache = Arc::new(RwLock::new(BlockCommitmentCache::default()));
            let exit = Arc::new(AtomicBool::new(false));
            let res = ReplayStage::replay_blockstore_into_bank(
                &bank1,
                &blockstore,
                bank1_progress,
                None,
                &replay_vote_sender,
                None,
                &VerifyRecyclers::default(),
            );
            let max_complete_transaction_status_slot = Arc::new(AtomicU64::default());
            let rpc_subscriptions = Arc::new(RpcSubscriptions::new_for_tests(
                &exit,
                max_complete_transaction_status_slot,
                bank_forks.clone(),
                block_commitment_cache,
                OptimisticallyConfirmedBank::locked_from_bank_forks_root(&bank_forks),
            ));
            let (ancestor_hashes_replay_update_sender, _ancestor_hashes_replay_update_receiver) =
                unbounded();
            if let Err(err) = &res {
                ReplayStage::mark_dead_slot(
                    &blockstore,
                    &bank1,
                    0,
                    err,
                    &rpc_subscriptions,
                    &mut DuplicateSlotsTracker::default(),
                    &GossipDuplicateConfirmedSlots::new(),
                    &mut EpochSlotsFrozenSlots::default(),
                    &mut progress,
                    &mut heaviest_subtree_fork_choice,
                    &mut DuplicateSlotsToRepair::default(),
                    &ancestor_hashes_replay_update_sender,
                );
            }

            // Check that the erroring bank was marked as dead in the progress map
            assert!(progress
                .get(&bank1.slot())
                .map(|b| b.is_dead)
                .unwrap_or(false));

            // Check that the erroring bank was marked as dead in blockstore
            assert!(blockstore.is_dead(bank1.slot()));
            res.map(|_| ())
        };
        let _ignored = remove_dir_all(&ledger_path);
        res
    }

    #[test]
    fn test_replay_commitment_cache() {
        fn leader_vote(vote_slot: Slot, bank: &Arc<Bank>, pubkey: &Pubkey) {
            let mut leader_vote_account = bank.get_account(pubkey).unwrap();
            let mut vote_state = VoteState::from(&leader_vote_account).unwrap();
            vote_state.process_slot_vote_unchecked(vote_slot);
            let versioned = VoteStateVersions::new_current(vote_state);
            VoteState::to(&versioned, &mut leader_vote_account).unwrap();
            bank.store_account(pubkey, &leader_vote_account);
        }

        let leader_pubkey = solana_sdk::pubkey::new_rand();
        let leader_lamports = 3;
        let genesis_config_info =
            create_genesis_config_with_leader(50, &leader_pubkey, leader_lamports);
        let mut genesis_config = genesis_config_info.genesis_config;
        let leader_voting_pubkey = genesis_config_info.voting_keypair.pubkey();
        genesis_config.epoch_schedule.warmup = false;
        genesis_config.ticks_per_slot = 4;
        let bank0 = Bank::new_for_tests(&genesis_config);
        for _ in 0..genesis_config.ticks_per_slot {
            bank0.register_tick(&Hash::default());
        }
        bank0.freeze();
        let arc_bank0 = Arc::new(bank0);
        let bank_forks = Arc::new(RwLock::new(BankForks::new_from_banks(&[arc_bank0], 0)));

        let exit = Arc::new(AtomicBool::new(false));
        let block_commitment_cache = Arc::new(RwLock::new(BlockCommitmentCache::default()));
        let max_complete_transaction_status_slot = Arc::new(AtomicU64::default());
        let rpc_subscriptions = Arc::new(RpcSubscriptions::new_for_tests(
            &exit,
            max_complete_transaction_status_slot,
            bank_forks.clone(),
            block_commitment_cache.clone(),
            OptimisticallyConfirmedBank::locked_from_bank_forks_root(&bank_forks),
        ));
        let (lockouts_sender, _) = AggregateCommitmentService::new(
            &exit,
            block_commitment_cache.clone(),
            rpc_subscriptions,
        );

        assert!(block_commitment_cache
            .read()
            .unwrap()
            .get_block_commitment(0)
            .is_none());
        assert!(block_commitment_cache
            .read()
            .unwrap()
            .get_block_commitment(1)
            .is_none());

        for i in 1..=3 {
            let prev_bank = bank_forks.read().unwrap().get(i - 1).unwrap().clone();
            let bank = Bank::new_from_parent(&prev_bank, &Pubkey::default(), prev_bank.slot() + 1);
            let _res = bank.transfer(
                10,
                &genesis_config_info.mint_keypair,
                &solana_sdk::pubkey::new_rand(),
            );
            for _ in 0..genesis_config.ticks_per_slot {
                bank.register_tick(&Hash::default());
            }
            bank_forks.write().unwrap().insert(bank);
            let arc_bank = bank_forks.read().unwrap().get(i).unwrap().clone();
            leader_vote(i - 1, &arc_bank, &leader_voting_pubkey);
            ReplayStage::update_commitment_cache(
                arc_bank.clone(),
                0,
                leader_lamports,
                &lockouts_sender,
            );
            arc_bank.freeze();
        }

        for _ in 0..10 {
            let done = {
                let bcc = block_commitment_cache.read().unwrap();
                bcc.get_block_commitment(0).is_some()
                    && bcc.get_block_commitment(1).is_some()
                    && bcc.get_block_commitment(2).is_some()
            };
            if done {
                break;
            } else {
                thread::sleep(Duration::from_millis(200));
            }
        }

        let mut expected0 = BlockCommitment::default();
        expected0.increase_confirmation_stake(3, leader_lamports);
        assert_eq!(
            block_commitment_cache
                .read()
                .unwrap()
                .get_block_commitment(0)
                .unwrap(),
            &expected0,
        );
        let mut expected1 = BlockCommitment::default();
        expected1.increase_confirmation_stake(2, leader_lamports);
        assert_eq!(
            block_commitment_cache
                .read()
                .unwrap()
                .get_block_commitment(1)
                .unwrap(),
            &expected1
        );
        let mut expected2 = BlockCommitment::default();
        expected2.increase_confirmation_stake(1, leader_lamports);
        assert_eq!(
            block_commitment_cache
                .read()
                .unwrap()
                .get_block_commitment(2)
                .unwrap(),
            &expected2
        );
    }

    #[test]
    fn test_write_persist_transaction_status() {
        let GenesisConfigInfo {
            mut genesis_config,
            mint_keypair,
            ..
        } = create_genesis_config(solana_sdk::native_token::sol_to_lamports(1000.0));
        genesis_config.rent.lamports_per_byte_year = 50;
        genesis_config.rent.exemption_threshold = 2.0;
        let (ledger_path, _) = create_new_tmp_ledger!(&genesis_config);
        {
            let blockstore = Blockstore::open(&ledger_path)
                .expect("Expected to successfully open database ledger");
            let blockstore = Arc::new(blockstore);

            let keypair1 = Keypair::new();
            let keypair2 = Keypair::new();
            let keypair3 = Keypair::new();

            let bank0 = Arc::new(Bank::new_for_tests(&genesis_config));
            bank0
                .transfer(
                    bank0.get_minimum_balance_for_rent_exemption(0),
                    &mint_keypair,
                    &keypair2.pubkey(),
                )
                .unwrap();

            let bank1 = Arc::new(Bank::new_from_parent(&bank0, &Pubkey::default(), 1));
            let slot = bank1.slot();

            let (entries, test_signatures) = create_test_transaction_entries(
                vec![&mint_keypair, &keypair1, &keypair2, &keypair3],
                bank1.clone(),
            );
            populate_blockstore_for_tests(
                entries,
                bank1,
                blockstore.clone(),
                Arc::new(AtomicU64::default()),
            );

            let mut test_signatures_iter = test_signatures.into_iter();
            let confirmed_block = blockstore.get_rooted_block(slot, false).unwrap();
            let actual_tx_results: Vec<_> = confirmed_block
                .transactions
                .into_iter()
                .map(|VersionedTransactionWithStatusMeta { transaction, meta }| {
                    (transaction.signatures[0], meta.status)
                })
                .collect();
            let expected_tx_results = vec![
                (test_signatures_iter.next().unwrap(), Ok(())),
                (
                    test_signatures_iter.next().unwrap(),
                    Err(TransactionError::InstructionError(
                        0,
                        InstructionError::Custom(1),
                    )),
                ),
            ];
            assert_eq!(actual_tx_results, expected_tx_results);
            assert!(test_signatures_iter.next().is_none());
        }
        Blockstore::destroy(&ledger_path).unwrap();
    }

    #[test]
    fn test_compute_bank_stats_confirmed() {
        let vote_keypairs = ValidatorVoteKeypairs::new_rand();
        let my_node_pubkey = vote_keypairs.node_keypair.pubkey();
        let my_vote_pubkey = vote_keypairs.vote_keypair.pubkey();
        let keypairs: HashMap<_, _> = vec![(my_node_pubkey, vote_keypairs)].into_iter().collect();

        let (bank_forks, mut progress, mut heaviest_subtree_fork_choice) =
            vote_simulator::initialize_state(&keypairs, 10_000);
        let mut latest_validator_votes_for_frozen_banks =
            LatestValidatorVotesForFrozenBanks::default();
        let bank0 = bank_forks.get(0).unwrap().clone();
        let my_keypairs = keypairs.get(&my_node_pubkey).unwrap();
        let vote_tx = vote_transaction::new_vote_transaction(
            vec![0],
            bank0.hash(),
            bank0.last_blockhash(),
            &my_keypairs.node_keypair,
            &my_keypairs.vote_keypair,
            &my_keypairs.vote_keypair,
            None,
        );

        let bank_forks = RwLock::new(bank_forks);
        let bank1 = Bank::new_from_parent(&bank0, &my_node_pubkey, 1);
        bank1.process_transaction(&vote_tx).unwrap();
        bank1.freeze();

        // Test confirmations
        let ancestors = bank_forks.read().unwrap().ancestors();
        let mut frozen_banks: Vec<_> = bank_forks
            .read()
            .unwrap()
            .frozen_banks()
            .values()
            .cloned()
            .collect();
        let mut tower = Tower::new_for_tests(0, 0.67);
        let newly_computed = ReplayStage::compute_bank_stats(
            &my_vote_pubkey,
            &ancestors,
            &mut frozen_banks,
            &mut tower,
            &mut progress,
            &VoteTracker::default(),
            &ClusterSlots::default(),
            &bank_forks,
            &mut heaviest_subtree_fork_choice,
            &mut latest_validator_votes_for_frozen_banks,
        );

        // bank 0 has no votes, should not send any votes on the channel
        assert_eq!(newly_computed, vec![0]);
        // The only vote is in bank 1, and bank_forks does not currently contain
        // bank 1, so no slot should be confirmed.
        {
            let fork_progress = progress.get(&0).unwrap();
            let confirmed_forks = ReplayStage::confirm_forks(
                &tower,
                &fork_progress.fork_stats.voted_stakes,
                fork_progress.fork_stats.total_stake,
                &progress,
                &bank_forks,
            );

            assert!(confirmed_forks.is_empty());
        }

        // Insert the bank that contains a vote for slot 0, which confirms slot 0
        bank_forks.write().unwrap().insert(bank1);
        progress.insert(
            1,
            ForkProgress::new(bank0.last_blockhash(), None, None, 0, 0),
        );
        let ancestors = bank_forks.read().unwrap().ancestors();
        let mut frozen_banks: Vec<_> = bank_forks
            .read()
            .unwrap()
            .frozen_banks()
            .values()
            .cloned()
            .collect();
        let newly_computed = ReplayStage::compute_bank_stats(
            &my_vote_pubkey,
            &ancestors,
            &mut frozen_banks,
            &mut tower,
            &mut progress,
            &VoteTracker::default(),
            &ClusterSlots::default(),
            &bank_forks,
            &mut heaviest_subtree_fork_choice,
            &mut latest_validator_votes_for_frozen_banks,
        );

        // Bank 1 had one vote
        assert_eq!(newly_computed, vec![1]);
        {
            let fork_progress = progress.get(&1).unwrap();
            let confirmed_forks = ReplayStage::confirm_forks(
                &tower,
                &fork_progress.fork_stats.voted_stakes,
                fork_progress.fork_stats.total_stake,
                &progress,
                &bank_forks,
            );
            // No new stats should have been computed
            assert_eq!(confirmed_forks, vec![(0, bank0.hash())]);
        }

        let ancestors = bank_forks.read().unwrap().ancestors();
        let mut frozen_banks: Vec<_> = bank_forks
            .read()
            .unwrap()
            .frozen_banks()
            .values()
            .cloned()
            .collect();
        let newly_computed = ReplayStage::compute_bank_stats(
            &my_vote_pubkey,
            &ancestors,
            &mut frozen_banks,
            &mut tower,
            &mut progress,
            &VoteTracker::default(),
            &ClusterSlots::default(),
            &bank_forks,
            &mut heaviest_subtree_fork_choice,
            &mut latest_validator_votes_for_frozen_banks,
        );
        // No new stats should have been computed
        assert!(newly_computed.is_empty());
    }

    #[test]
    fn test_same_weight_select_lower_slot() {
        // Init state
        let mut vote_simulator = VoteSimulator::new(1);
        let mut tower = Tower::default();

        // Create the tree of banks in a BankForks object
        let forks = tr(0) / (tr(1)) / (tr(2));
        vote_simulator.fill_bank_forks(forks, &HashMap::new(), true);
        let mut frozen_banks: Vec<_> = vote_simulator
            .bank_forks
            .read()
            .unwrap()
            .frozen_banks()
            .values()
            .cloned()
            .collect();
        let heaviest_subtree_fork_choice = &mut vote_simulator.heaviest_subtree_fork_choice;
        let mut latest_validator_votes_for_frozen_banks =
            LatestValidatorVotesForFrozenBanks::default();
        let ancestors = vote_simulator.bank_forks.read().unwrap().ancestors();

        let my_vote_pubkey = vote_simulator.vote_pubkeys[0];
        ReplayStage::compute_bank_stats(
            &my_vote_pubkey,
            &ancestors,
            &mut frozen_banks,
            &mut tower,
            &mut vote_simulator.progress,
            &VoteTracker::default(),
            &ClusterSlots::default(),
            &vote_simulator.bank_forks,
            heaviest_subtree_fork_choice,
            &mut latest_validator_votes_for_frozen_banks,
        );

        let bank1 = vote_simulator
            .bank_forks
            .read()
            .unwrap()
            .get(1)
            .unwrap()
            .clone();
        let bank2 = vote_simulator
            .bank_forks
            .read()
            .unwrap()
            .get(2)
            .unwrap()
            .clone();
        assert_eq!(
            heaviest_subtree_fork_choice
                .stake_voted_subtree(&(1, bank1.hash()))
                .unwrap(),
            heaviest_subtree_fork_choice
                .stake_voted_subtree(&(2, bank2.hash()))
                .unwrap()
        );

        let (heaviest_bank, _) = heaviest_subtree_fork_choice.select_forks(
            &frozen_banks,
            &tower,
            &vote_simulator.progress,
            &ancestors,
            &vote_simulator.bank_forks,
        );

        // Should pick the lower of the two equally weighted banks
        assert_eq!(heaviest_bank.slot(), 1);
    }

    #[test]
    fn test_child_bank_heavier() {
        // Init state
        let mut vote_simulator = VoteSimulator::new(1);
        let my_node_pubkey = vote_simulator.node_pubkeys[0];
        let mut tower = Tower::default();

        // Create the tree of banks in a BankForks object
        let forks = tr(0) / (tr(1) / (tr(2) / (tr(3))));

        // Set the voting behavior
        let mut cluster_votes = HashMap::new();
        let votes = vec![2];
        cluster_votes.insert(my_node_pubkey, votes.clone());
        vote_simulator.fill_bank_forks(forks, &cluster_votes, true);

        // Fill banks with votes
        for vote in votes {
            assert!(vote_simulator
                .simulate_vote(vote, &my_node_pubkey, &mut tower,)
                .is_empty());
        }

        let mut frozen_banks: Vec<_> = vote_simulator
            .bank_forks
            .read()
            .unwrap()
            .frozen_banks()
            .values()
            .cloned()
            .collect();

        let my_vote_pubkey = vote_simulator.vote_pubkeys[0];
        ReplayStage::compute_bank_stats(
            &my_vote_pubkey,
            &vote_simulator.bank_forks.read().unwrap().ancestors(),
            &mut frozen_banks,
            &mut tower,
            &mut vote_simulator.progress,
            &VoteTracker::default(),
            &ClusterSlots::default(),
            &vote_simulator.bank_forks,
            &mut vote_simulator.heaviest_subtree_fork_choice,
            &mut vote_simulator.latest_validator_votes_for_frozen_banks,
        );

        frozen_banks.sort_by_key(|bank| bank.slot());
        for pair in frozen_banks.windows(2) {
            let first = vote_simulator
                .progress
                .get_fork_stats(pair[0].slot())
                .unwrap()
                .fork_weight;
            let second = vote_simulator
                .progress
                .get_fork_stats(pair[1].slot())
                .unwrap()
                .fork_weight;
            assert!(second >= first);
        }
        for bank in frozen_banks {
            // The only leaf should always be chosen over parents
            assert_eq!(
                vote_simulator
                    .heaviest_subtree_fork_choice
                    .best_slot(&(bank.slot(), bank.hash()))
                    .unwrap()
                    .0,
                3
            );
        }
    }

    #[test]
    fn test_should_retransmit() {
        let poh_slot = 4;
        let mut last_retransmit_slot = 4;
        // We retransmitted already at slot 4, shouldn't retransmit until
        // >= 4 + NUM_CONSECUTIVE_LEADER_SLOTS, or if we reset to < 4
        assert!(!ReplayStage::should_retransmit(
            poh_slot,
            &mut last_retransmit_slot
        ));
        assert_eq!(last_retransmit_slot, 4);

        for poh_slot in 4..4 + NUM_CONSECUTIVE_LEADER_SLOTS {
            assert!(!ReplayStage::should_retransmit(
                poh_slot,
                &mut last_retransmit_slot
            ));
            assert_eq!(last_retransmit_slot, 4);
        }

        let poh_slot = 4 + NUM_CONSECUTIVE_LEADER_SLOTS;
        last_retransmit_slot = 4;
        assert!(ReplayStage::should_retransmit(
            poh_slot,
            &mut last_retransmit_slot
        ));
        assert_eq!(last_retransmit_slot, poh_slot);

        let poh_slot = 3;
        last_retransmit_slot = 4;
        assert!(ReplayStage::should_retransmit(
            poh_slot,
            &mut last_retransmit_slot
        ));
        assert_eq!(last_retransmit_slot, poh_slot);
    }

    #[test]
    fn test_update_slot_propagated_threshold_from_votes() {
        let keypairs: HashMap<_, _> = iter::repeat_with(|| {
            let vote_keypairs = ValidatorVoteKeypairs::new_rand();
            (vote_keypairs.node_keypair.pubkey(), vote_keypairs)
        })
        .take(10)
        .collect();

        let new_vote_pubkeys: Vec<_> = keypairs
            .values()
            .map(|keys| keys.vote_keypair.pubkey())
            .collect();
        let new_node_pubkeys: Vec<_> = keypairs
            .values()
            .map(|keys| keys.node_keypair.pubkey())
            .collect();

        // Once 4/10 validators have voted, we have hit threshold
        run_test_update_slot_propagated_threshold_from_votes(&keypairs, &new_vote_pubkeys, &[], 4);
        // Adding the same node pubkey's instead of the corresponding
        // vote pubkeys should be equivalent
        run_test_update_slot_propagated_threshold_from_votes(&keypairs, &[], &new_node_pubkeys, 4);
        // Adding the same node pubkey's in the same order as their
        // corresponding vote accounts is redundant, so we don't
        // reach the threshold any sooner.
        run_test_update_slot_propagated_threshold_from_votes(
            &keypairs,
            &new_vote_pubkeys,
            &new_node_pubkeys,
            4,
        );
        // However, if we add different node pubkey's than the
        // vote accounts, we should hit threshold much faster
        // because now we are getting 2 new pubkeys on each
        // iteration instead of 1, so by the 2nd iteration
        // we should have 4/10 validators voting
        run_test_update_slot_propagated_threshold_from_votes(
            &keypairs,
            &new_vote_pubkeys[0..5],
            &new_node_pubkeys[5..],
            2,
        );
    }

    fn run_test_update_slot_propagated_threshold_from_votes(
        all_keypairs: &HashMap<Pubkey, ValidatorVoteKeypairs>,
        new_vote_pubkeys: &[Pubkey],
        new_node_pubkeys: &[Pubkey],
        success_index: usize,
    ) {
        let stake = 10_000;
        let (bank_forks, _, _) = vote_simulator::initialize_state(all_keypairs, stake);
        let root_bank = bank_forks.root_bank();
        let mut propagated_stats = PropagatedStats {
            total_epoch_stake: stake * all_keypairs.len() as u64,
            ..PropagatedStats::default()
        };

        let child_reached_threshold = false;
        for i in 0..std::cmp::max(new_vote_pubkeys.len(), new_node_pubkeys.len()) {
            propagated_stats.is_propagated = false;
            let len = std::cmp::min(i, new_vote_pubkeys.len());
            let mut voted_pubkeys = new_vote_pubkeys[..len].to_vec();
            let len = std::cmp::min(i, new_node_pubkeys.len());
            let mut node_pubkeys = new_node_pubkeys[..len].to_vec();
            let did_newly_reach_threshold =
                ReplayStage::update_slot_propagated_threshold_from_votes(
                    &mut voted_pubkeys,
                    &mut node_pubkeys,
                    &root_bank,
                    &mut propagated_stats,
                    child_reached_threshold,
                );

            // Only the i'th voted pubkey should be new (everything else was
            // inserted in previous iteration of the loop), so those redundant
            // pubkeys should have been filtered out
            let remaining_vote_pubkeys = {
                if i == 0 || i >= new_vote_pubkeys.len() {
                    vec![]
                } else {
                    vec![new_vote_pubkeys[i - 1]]
                }
            };
            let remaining_node_pubkeys = {
                if i == 0 || i >= new_node_pubkeys.len() {
                    vec![]
                } else {
                    vec![new_node_pubkeys[i - 1]]
                }
            };
            assert_eq!(voted_pubkeys, remaining_vote_pubkeys);
            assert_eq!(node_pubkeys, remaining_node_pubkeys);

            // If we crossed the superminority threshold, then
            // `did_newly_reach_threshold == true`, otherwise the
            // threshold has not been reached
            if i >= success_index {
                assert!(propagated_stats.is_propagated);
                assert!(did_newly_reach_threshold);
            } else {
                assert!(!propagated_stats.is_propagated);
                assert!(!did_newly_reach_threshold);
            }
        }
    }

    #[test]
    fn test_update_slot_propagated_threshold_from_votes2() {
        let mut empty: Vec<Pubkey> = vec![];
        let genesis_config = create_genesis_config(100_000_000).genesis_config;
        let root_bank = Bank::new_for_tests(&genesis_config);
        let stake = 10_000;
        // Simulate a child slot seeing threshold (`child_reached_threshold` = true),
        // then the parent should also be marked as having reached threshold,
        // even if there are no new pubkeys to add (`newly_voted_pubkeys.is_empty()`)
        let mut propagated_stats = PropagatedStats {
            total_epoch_stake: stake * 10,
            ..PropagatedStats::default()
        };
        propagated_stats.total_epoch_stake = stake * 10;
        let child_reached_threshold = true;
        let mut newly_voted_pubkeys: Vec<Pubkey> = vec![];

        assert!(ReplayStage::update_slot_propagated_threshold_from_votes(
            &mut newly_voted_pubkeys,
            &mut empty,
            &root_bank,
            &mut propagated_stats,
            child_reached_threshold,
        ));

        // If propagation already happened (propagated_stats.is_propagated = true),
        // always returns false
        propagated_stats = PropagatedStats {
            total_epoch_stake: stake * 10,
            ..PropagatedStats::default()
        };
        propagated_stats.is_propagated = true;
        newly_voted_pubkeys = vec![];
        assert!(!ReplayStage::update_slot_propagated_threshold_from_votes(
            &mut newly_voted_pubkeys,
            &mut empty,
            &root_bank,
            &mut propagated_stats,
            child_reached_threshold,
        ));

        let child_reached_threshold = false;
        assert!(!ReplayStage::update_slot_propagated_threshold_from_votes(
            &mut newly_voted_pubkeys,
            &mut empty,
            &root_bank,
            &mut propagated_stats,
            child_reached_threshold,
        ));
    }

    #[test]
    fn test_update_propagation_status() {
        // Create genesis stakers
        let vote_keypairs = ValidatorVoteKeypairs::new_rand();
        let node_pubkey = vote_keypairs.node_keypair.pubkey();
        let vote_pubkey = vote_keypairs.vote_keypair.pubkey();
        let keypairs: HashMap<_, _> = vec![(node_pubkey, vote_keypairs)].into_iter().collect();
        let stake = 10_000;
        let (mut bank_forks, mut progress_map, _) =
            vote_simulator::initialize_state(&keypairs, stake);

        let bank0 = bank_forks.get(0).unwrap().clone();
        bank_forks.insert(Bank::new_from_parent(&bank0, &Pubkey::default(), 9));
        let bank9 = bank_forks.get(9).unwrap().clone();
        bank_forks.insert(Bank::new_from_parent(&bank9, &Pubkey::default(), 10));
        bank_forks.set_root(9, &AbsRequestSender::default(), None);
        let total_epoch_stake = bank0.total_epoch_stake();

        // Insert new ForkProgress for slot 10 and its
        // previous leader slot 9
        progress_map.insert(
            10,
            ForkProgress::new(
                Hash::default(),
                Some(9),
                Some(ValidatorStakeInfo {
                    total_epoch_stake,
                    ..ValidatorStakeInfo::default()
                }),
                0,
                0,
            ),
        );
        progress_map.insert(
            9,
            ForkProgress::new(
                Hash::default(),
                Some(8),
                Some(ValidatorStakeInfo {
                    total_epoch_stake,
                    ..ValidatorStakeInfo::default()
                }),
                0,
                0,
            ),
        );

        // Make sure is_propagated == false so that the propagation logic
        // runs in `update_propagation_status`
        assert!(!progress_map.get_leader_propagation_slot_must_exist(10).0);

        let vote_tracker = VoteTracker::default();
        vote_tracker.insert_vote(10, vote_pubkey);
        ReplayStage::update_propagation_status(
            &mut progress_map,
            10,
            &RwLock::new(bank_forks),
            &vote_tracker,
            &ClusterSlots::default(),
        );

        let propagated_stats = &progress_map.get(&10).unwrap().propagated_stats;

        // There should now be a cached reference to the VoteTracker for
        // slot 10
        assert!(propagated_stats.slot_vote_tracker.is_some());

        // Updates should have been consumed
        assert!(propagated_stats
            .slot_vote_tracker
            .as_ref()
            .unwrap()
            .write()
            .unwrap()
            .get_voted_slot_updates()
            .is_none());

        // The voter should be recorded
        assert!(propagated_stats
            .propagated_validators
            .contains(&vote_pubkey));

        assert_eq!(propagated_stats.propagated_validators_stake, stake);
    }

    #[test]
    fn test_chain_update_propagation_status() {
        let keypairs: HashMap<_, _> = iter::repeat_with(|| {
            let vote_keypairs = ValidatorVoteKeypairs::new_rand();
            (vote_keypairs.node_keypair.pubkey(), vote_keypairs)
        })
        .take(10)
        .collect();

        let vote_pubkeys: Vec<_> = keypairs
            .values()
            .map(|keys| keys.vote_keypair.pubkey())
            .collect();

        let stake_per_validator = 10_000;
        let (mut bank_forks, mut progress_map, _) =
            vote_simulator::initialize_state(&keypairs, stake_per_validator);
        progress_map
            .get_propagated_stats_mut(0)
            .unwrap()
            .is_leader_slot = true;
        bank_forks.set_root(0, &AbsRequestSender::default(), None);
        let total_epoch_stake = bank_forks.root_bank().total_epoch_stake();

        // Insert new ForkProgress representing a slot for all slots 1..=num_banks. Only
        // make even numbered ones leader slots
        for i in 1..=10 {
            let parent_bank = bank_forks.get(i - 1).unwrap().clone();
            let prev_leader_slot = ((i - 1) / 2) * 2;
            bank_forks.insert(Bank::new_from_parent(&parent_bank, &Pubkey::default(), i));
            progress_map.insert(
                i,
                ForkProgress::new(
                    Hash::default(),
                    Some(prev_leader_slot),
                    {
                        if i % 2 == 0 {
                            Some(ValidatorStakeInfo {
                                total_epoch_stake,
                                ..ValidatorStakeInfo::default()
                            })
                        } else {
                            None
                        }
                    },
                    0,
                    0,
                ),
            );
        }

        let vote_tracker = VoteTracker::default();
        for vote_pubkey in &vote_pubkeys {
            // Insert a vote for the last bank for each voter
            vote_tracker.insert_vote(10, *vote_pubkey);
        }

        // The last bank should reach propagation threshold, and propagate it all
        // the way back through earlier leader banks
        ReplayStage::update_propagation_status(
            &mut progress_map,
            10,
            &RwLock::new(bank_forks),
            &vote_tracker,
            &ClusterSlots::default(),
        );

        for i in 1..=10 {
            let propagated_stats = &progress_map.get(&i).unwrap().propagated_stats;
            // Only the even numbered ones were leader banks, so only
            // those should have been updated
            if i % 2 == 0 {
                assert!(propagated_stats.is_propagated);
            } else {
                assert!(!propagated_stats.is_propagated);
            }
        }
    }

    #[test]
    fn test_chain_update_propagation_status2() {
        let num_validators = 6;
        let keypairs: HashMap<_, _> = iter::repeat_with(|| {
            let vote_keypairs = ValidatorVoteKeypairs::new_rand();
            (vote_keypairs.node_keypair.pubkey(), vote_keypairs)
        })
        .take(num_validators)
        .collect();

        let vote_pubkeys: Vec<_> = keypairs
            .values()
            .map(|keys| keys.vote_keypair.pubkey())
            .collect();

        let stake_per_validator = 10_000;
        let (mut bank_forks, mut progress_map, _) =
            vote_simulator::initialize_state(&keypairs, stake_per_validator);
        progress_map
            .get_propagated_stats_mut(0)
            .unwrap()
            .is_leader_slot = true;
        bank_forks.set_root(0, &AbsRequestSender::default(), None);

        let total_epoch_stake = num_validators as u64 * stake_per_validator;

        // Insert new ForkProgress representing a slot for all slots 1..=num_banks. Only
        // make even numbered ones leader slots
        for i in 1..=10 {
            let parent_bank = bank_forks.get(i - 1).unwrap().clone();
            let prev_leader_slot = i - 1;
            bank_forks.insert(Bank::new_from_parent(&parent_bank, &Pubkey::default(), i));
            let mut fork_progress = ForkProgress::new(
                Hash::default(),
                Some(prev_leader_slot),
                Some(ValidatorStakeInfo {
                    total_epoch_stake,
                    ..ValidatorStakeInfo::default()
                }),
                0,
                0,
            );

            let end_range = {
                // The earlier slots are one pubkey away from reaching confirmation
                if i < 5 {
                    2
                } else {
                    // The later slots are two pubkeys away from reaching confirmation
                    1
                }
            };
            fork_progress.propagated_stats.propagated_validators =
                vote_pubkeys[0..end_range].iter().copied().collect();
            fork_progress.propagated_stats.propagated_validators_stake =
                end_range as u64 * stake_per_validator;
            progress_map.insert(i, fork_progress);
        }

        let vote_tracker = VoteTracker::default();
        // Insert a new vote
        vote_tracker.insert_vote(10, vote_pubkeys[2]);

        // The last bank should reach propagation threshold, and propagate it all
        // the way back through earlier leader banks
        ReplayStage::update_propagation_status(
            &mut progress_map,
            10,
            &RwLock::new(bank_forks),
            &vote_tracker,
            &ClusterSlots::default(),
        );

        // Only the first 5 banks should have reached the threshold
        for i in 1..=10 {
            let propagated_stats = &progress_map.get(&i).unwrap().propagated_stats;
            if i < 5 {
                assert!(propagated_stats.is_propagated);
            } else {
                assert!(!propagated_stats.is_propagated);
            }
        }
    }

    #[test]
    fn test_check_propagation_for_start_leader() {
        let mut progress_map = ProgressMap::default();
        let poh_slot = 5;
        let parent_slot = poh_slot - NUM_CONSECUTIVE_LEADER_SLOTS;

        // If there is no previous leader slot (previous leader slot is None),
        // should succeed
        progress_map.insert(
            parent_slot,
            ForkProgress::new(Hash::default(), None, None, 0, 0),
        );
        assert!(ReplayStage::check_propagation_for_start_leader(
            poh_slot,
            parent_slot,
            &progress_map,
        ));

        // Now if we make the parent was itself the leader, then requires propagation
        // confirmation check because the parent is at least NUM_CONSECUTIVE_LEADER_SLOTS
        // slots from the `poh_slot`
        progress_map.insert(
            parent_slot,
            ForkProgress::new(
                Hash::default(),
                None,
                Some(ValidatorStakeInfo::default()),
                0,
                0,
            ),
        );
        assert!(!ReplayStage::check_propagation_for_start_leader(
            poh_slot,
            parent_slot,
            &progress_map,
        ));
        progress_map
            .get_mut(&parent_slot)
            .unwrap()
            .propagated_stats
            .is_propagated = true;
        assert!(ReplayStage::check_propagation_for_start_leader(
            poh_slot,
            parent_slot,
            &progress_map,
        ));
        // Now, set up the progress map to show that the `previous_leader_slot` of 5 is
        // `parent_slot - 1` (not equal to the actual parent!), so `parent_slot - 1` needs
        // to see propagation confirmation before we can start a leader for block 5
        let previous_leader_slot = parent_slot - 1;
        progress_map.insert(
            parent_slot,
            ForkProgress::new(Hash::default(), Some(previous_leader_slot), None, 0, 0),
        );
        progress_map.insert(
            previous_leader_slot,
            ForkProgress::new(
                Hash::default(),
                None,
                Some(ValidatorStakeInfo::default()),
                0,
                0,
            ),
        );

        // `previous_leader_slot` has not seen propagation threshold, so should fail
        assert!(!ReplayStage::check_propagation_for_start_leader(
            poh_slot,
            parent_slot,
            &progress_map,
        ));

        // If we set the is_propagated = true for the `previous_leader_slot`, should
        // allow the block to be generated
        progress_map
            .get_mut(&previous_leader_slot)
            .unwrap()
            .propagated_stats
            .is_propagated = true;
        assert!(ReplayStage::check_propagation_for_start_leader(
            poh_slot,
            parent_slot,
            &progress_map,
        ));

        // If the root is now set to `parent_slot`, this filters out `previous_leader_slot` from the progress map,
        // which implies confirmation
        let bank0 = Bank::new_for_tests(&genesis_config::create_genesis_config(10000).0);
        let parent_slot_bank =
            Bank::new_from_parent(&Arc::new(bank0), &Pubkey::default(), parent_slot);
        let mut bank_forks = BankForks::new(parent_slot_bank);
        let bank5 =
            Bank::new_from_parent(bank_forks.get(parent_slot).unwrap(), &Pubkey::default(), 5);
        bank_forks.insert(bank5);

        // Should purge only `previous_leader_slot` from the progress map
        progress_map.handle_new_root(&bank_forks);

        // Should succeed
        assert!(ReplayStage::check_propagation_for_start_leader(
            poh_slot,
            parent_slot,
            &progress_map,
        ));
    }

    #[test]
    fn test_check_propagation_skip_propagation_check() {
        let mut progress_map = ProgressMap::default();
        let poh_slot = 4;
        let mut parent_slot = poh_slot - 1;

        // Set up the progress map to show that the last leader slot of 4 is 3,
        // which means 3 and 4 are consecutive leader slots
        progress_map.insert(
            3,
            ForkProgress::new(
                Hash::default(),
                None,
                Some(ValidatorStakeInfo::default()),
                0,
                0,
            ),
        );

        // If the previous leader slot has not seen propagation threshold, but
        // was the direct parent (implying consecutive leader slots), create
        // the block regardless
        assert!(ReplayStage::check_propagation_for_start_leader(
            poh_slot,
            parent_slot,
            &progress_map,
        ));

        // If propagation threshold was achieved on parent, block should
        // also be created
        progress_map
            .get_mut(&3)
            .unwrap()
            .propagated_stats
            .is_propagated = true;
        assert!(ReplayStage::check_propagation_for_start_leader(
            poh_slot,
            parent_slot,
            &progress_map,
        ));

        // Now insert another parent slot 2 for which this validator is also the leader
        parent_slot = poh_slot - NUM_CONSECUTIVE_LEADER_SLOTS + 1;
        progress_map.insert(
            parent_slot,
            ForkProgress::new(
                Hash::default(),
                None,
                Some(ValidatorStakeInfo::default()),
                0,
                0,
            ),
        );

        // Even though `parent_slot` and `poh_slot` are separated by another block,
        // because they're within `NUM_CONSECUTIVE` blocks of each other, the propagation
        // check is still skipped
        assert!(ReplayStage::check_propagation_for_start_leader(
            poh_slot,
            parent_slot,
            &progress_map,
        ));

        // Once the distance becomes >= NUM_CONSECUTIVE_LEADER_SLOTS, then we need to
        // enforce the propagation check
        parent_slot = poh_slot - NUM_CONSECUTIVE_LEADER_SLOTS;
        progress_map.insert(
            parent_slot,
            ForkProgress::new(
                Hash::default(),
                None,
                Some(ValidatorStakeInfo::default()),
                0,
                0,
            ),
        );
        assert!(!ReplayStage::check_propagation_for_start_leader(
            poh_slot,
            parent_slot,
            &progress_map,
        ));
    }

    #[test]
    fn test_purge_unconfirmed_duplicate_slot() {
        let (vote_simulator, blockstore) = setup_default_forks(2, None::<GenerateVotes>);
        let VoteSimulator {
            bank_forks,
            node_pubkeys,
            mut progress,
            validator_keypairs,
            ..
        } = vote_simulator;

        // Create bank 7
        let root_bank = bank_forks.read().unwrap().root_bank();
        let bank7 = Bank::new_from_parent(
            &bank_forks.read().unwrap().get(6).unwrap().clone(),
            &Pubkey::default(),
            7,
        );
        bank_forks.write().unwrap().insert(bank7);
        blockstore.add_tree(tr(6) / tr(7), false, false, 3, Hash::default());
        let bank7 = bank_forks.read().unwrap().get(7).unwrap().clone();
        let mut descendants = bank_forks.read().unwrap().descendants().clone();
        let mut ancestors = bank_forks.read().unwrap().ancestors();

        // Process a transfer on bank 7
        let sender = node_pubkeys[0];
        let receiver = node_pubkeys[1];
        let old_balance = bank7.get_balance(&sender);
        let transfer_amount = old_balance / 2;
        let transfer_sig = bank7
            .transfer(
                transfer_amount,
                &validator_keypairs.get(&sender).unwrap().node_keypair,
                &receiver,
            )
            .unwrap();

        // Process a vote for slot 0 in bank 5
        let validator0_keypairs = &validator_keypairs.get(&sender).unwrap();
        let bank0 = bank_forks.read().unwrap().get(0).unwrap().clone();
        let vote_tx = vote_transaction::new_vote_transaction(
            vec![0],
            bank0.hash(),
            bank0.last_blockhash(),
            &validator0_keypairs.node_keypair,
            &validator0_keypairs.vote_keypair,
            &validator0_keypairs.vote_keypair,
            None,
        );
        bank7.process_transaction(&vote_tx).unwrap();
        assert!(bank7.get_signature_status(&vote_tx.signatures[0]).is_some());

        // Both signatures should exist in status cache
        assert!(bank7.get_signature_status(&vote_tx.signatures[0]).is_some());
        assert!(bank7.get_signature_status(&transfer_sig).is_some());

        // Mark slot 7 dead
        blockstore
            .set_dead_slot(7)
            .expect("Failed to mark slot as dead in blockstore");

        // Purging slot 5 should purge only slots 5 and its descendants 6,7
        ReplayStage::purge_unconfirmed_duplicate_slot(
            5,
            &mut ancestors,
            &mut descendants,
            &mut progress,
            &root_bank,
            &bank_forks,
            &blockstore,
        );
        for i in 5..=7 {
            assert!(bank_forks.read().unwrap().get(i).is_none());
            assert!(progress.get(&i).is_none());
        }
        for i in 0..=4 {
            assert!(bank_forks.read().unwrap().get(i).is_some());
            assert!(progress.get(&i).is_some());
        }

        // Blockstore should have been cleared
        for slot in &[5, 6, 7] {
            assert!(!blockstore.is_full(*slot));
            // Slot 7 was marked dead before, should no longer be marked
            assert!(!blockstore.is_dead(*slot));
            assert!(blockstore.get_slot_entries(*slot, 0).unwrap().is_empty());
        }

        // Should not be able to find signature in slot 5 for previously
        // processed transactions
        assert!(bank7.get_signature_status(&vote_tx.signatures[0]).is_none());
        assert!(bank7.get_signature_status(&transfer_sig).is_none());

        // Getting balance should return the old balance (accounts were cleared)
        assert_eq!(bank7.get_balance(&sender), old_balance);

        // Purging slot 4 should purge only slot 4
        let mut descendants = bank_forks.read().unwrap().descendants().clone();
        let mut ancestors = bank_forks.read().unwrap().ancestors();
        ReplayStage::purge_unconfirmed_duplicate_slot(
            4,
            &mut ancestors,
            &mut descendants,
            &mut progress,
            &root_bank,
            &bank_forks,
            &blockstore,
        );
        for i in 4..=7 {
            assert!(bank_forks.read().unwrap().get(i).is_none());
            assert!(progress.get(&i).is_none());
            assert!(blockstore.get_slot_entries(i, 0).unwrap().is_empty());
        }
        for i in 0..=3 {
            assert!(bank_forks.read().unwrap().get(i).is_some());
            assert!(progress.get(&i).is_some());
            assert!(!blockstore.get_slot_entries(i, 0).unwrap().is_empty());
        }

        // Purging slot 1 should purge both forks 2 and 3
        let mut descendants = bank_forks.read().unwrap().descendants().clone();
        let mut ancestors = bank_forks.read().unwrap().ancestors();
        ReplayStage::purge_unconfirmed_duplicate_slot(
            1,
            &mut ancestors,
            &mut descendants,
            &mut progress,
            &root_bank,
            &bank_forks,
            &blockstore,
        );
        for i in 1..=7 {
            assert!(bank_forks.read().unwrap().get(i).is_none());
            assert!(progress.get(&i).is_none());
            assert!(blockstore.get_slot_entries(i, 0).unwrap().is_empty());
        }
        assert!(bank_forks.read().unwrap().get(0).is_some());
        assert!(progress.get(&0).is_some());
    }

    #[test]
    fn test_purge_ancestors_descendants() {
        let (VoteSimulator { bank_forks, .. }, _) = setup_default_forks(1, None::<GenerateVotes>);

        // Purge branch rooted at slot 2
        let mut descendants = bank_forks.read().unwrap().descendants().clone();
        let mut ancestors = bank_forks.read().unwrap().ancestors();
        let slot_2_descendants = descendants.get(&2).unwrap().clone();
        ReplayStage::purge_ancestors_descendants(
            2,
            &slot_2_descendants,
            &mut ancestors,
            &mut descendants,
        );

        // Result should be equivalent to removing slot from BankForks
        // and regenerating the `ancestor` `descendant` maps
        for d in slot_2_descendants {
            bank_forks.write().unwrap().remove(d);
        }
        bank_forks.write().unwrap().remove(2);
        assert!(check_map_eq(
            &ancestors,
            &bank_forks.read().unwrap().ancestors()
        ));
        assert!(check_map_eq(
            &descendants,
            bank_forks.read().unwrap().descendants()
        ));

        // Try to purge the root
        bank_forks
            .write()
            .unwrap()
            .set_root(3, &AbsRequestSender::default(), None);
        let mut descendants = bank_forks.read().unwrap().descendants().clone();
        let mut ancestors = bank_forks.read().unwrap().ancestors();
        let slot_3_descendants = descendants.get(&3).unwrap().clone();
        ReplayStage::purge_ancestors_descendants(
            3,
            &slot_3_descendants,
            &mut ancestors,
            &mut descendants,
        );

        assert!(ancestors.is_empty());
        // Only remaining keys should be ones < root
        for k in descendants.keys() {
            assert!(*k < 3);
        }
    }

    #[test]
    fn test_leader_snapshot_restart_propagation() {
        let ReplayBlockstoreComponents {
            validator_node_to_vote_keys,
            leader_schedule_cache,
            vote_simulator,
            ..
        } = replay_blockstore_components(None, 1, None::<GenerateVotes>);

        let VoteSimulator {
            mut progress,
            bank_forks,
            ..
        } = vote_simulator;

        let root_bank = bank_forks.read().unwrap().root_bank();
        let my_pubkey = leader_schedule_cache
            .slot_leader_at(root_bank.slot(), Some(&root_bank))
            .unwrap();

        // Check that we are the leader of the root bank
        assert!(
            progress
                .get_propagated_stats(root_bank.slot())
                .unwrap()
                .is_leader_slot
        );
        let ancestors = bank_forks.read().unwrap().ancestors();

        // Freeze bank so it shows up in frozen banks
        root_bank.freeze();
        let mut frozen_banks: Vec<_> = bank_forks
            .read()
            .unwrap()
            .frozen_banks()
            .values()
            .cloned()
            .collect();

        // Compute bank stats, make sure vote is propagated back to starting root bank
        let vote_tracker = VoteTracker::default();

        // Add votes
        for vote_key in validator_node_to_vote_keys.values() {
            vote_tracker.insert_vote(root_bank.slot(), *vote_key);
        }

        assert!(
            !progress
                .get_leader_propagation_slot_must_exist(root_bank.slot())
                .0
        );

        // Update propagation status
        let mut tower = Tower::new_for_tests(0, 0.67);
        ReplayStage::compute_bank_stats(
            &validator_node_to_vote_keys[&my_pubkey],
            &ancestors,
            &mut frozen_banks,
            &mut tower,
            &mut progress,
            &vote_tracker,
            &ClusterSlots::default(),
            &bank_forks,
            &mut HeaviestSubtreeForkChoice::new_from_bank_forks(&bank_forks.read().unwrap()),
            &mut LatestValidatorVotesForFrozenBanks::default(),
        );

        // Check status is true
        assert!(
            progress
                .get_leader_propagation_slot_must_exist(root_bank.slot())
                .0
        );
    }

    #[test]
    fn test_unconfirmed_duplicate_slots_and_lockouts() {
        /*
            Build fork structure:

                 slot 0
                   |
                 slot 1
                 /    \
            slot 2    |
               |      |
            slot 3    |
               |      |
            slot 4    |
                    slot 5
                      |
                    slot 6
        */
        let forks = tr(0) / (tr(1) / (tr(2) / (tr(3) / (tr(4)))) / (tr(5) / (tr(6))));

        // Make enough validators for vote switch threshold later
        let mut vote_simulator = VoteSimulator::new(2);
        let validator_votes: HashMap<Pubkey, Vec<u64>> = vec![
            (vote_simulator.node_pubkeys[0], vec![5]),
            (vote_simulator.node_pubkeys[1], vec![2]),
        ]
        .into_iter()
        .collect();
        vote_simulator.fill_bank_forks(forks, &validator_votes, true);

        let (bank_forks, mut progress) = (vote_simulator.bank_forks, vote_simulator.progress);
        let ledger_path = get_tmp_ledger_path!();
        let blockstore = Arc::new(
            Blockstore::open(&ledger_path).expect("Expected to be able to open database ledger"),
        );
        let mut tower = Tower::new_for_tests(8, 0.67);

        // All forks have same weight so heaviest bank to vote/reset on should be the tip of
        // the fork with the lower slot
        let (vote_fork, reset_fork) = run_compute_and_select_forks(
            &bank_forks,
            &mut progress,
            &mut tower,
            &mut vote_simulator.heaviest_subtree_fork_choice,
            &mut vote_simulator.latest_validator_votes_for_frozen_banks,
        );
        assert_eq!(vote_fork.unwrap(), 4);
        assert_eq!(reset_fork.unwrap(), 4);

        // Record the vote for 4
        tower.record_bank_vote(
            bank_forks.read().unwrap().get(4).unwrap(),
            &Pubkey::default(),
        );

        // Mark 4 as duplicate, 3 should be the heaviest slot, but should not be votable
        // because of lockout
        blockstore.store_duplicate_slot(4, vec![], vec![]).unwrap();
        let mut duplicate_slots_tracker = DuplicateSlotsTracker::default();
        let mut gossip_duplicate_confirmed_slots = GossipDuplicateConfirmedSlots::default();
        let mut epoch_slots_frozen_slots = EpochSlotsFrozenSlots::default();
        let bank4_hash = bank_forks.read().unwrap().bank_hash(4).unwrap();
        assert_ne!(bank4_hash, Hash::default());
        let duplicate_state = DuplicateState::new_from_state(
            4,
            &gossip_duplicate_confirmed_slots,
            &mut vote_simulator.heaviest_subtree_fork_choice,
            || progress.is_dead(4).unwrap_or(false),
            || Some(bank4_hash),
        );
        let (ancestor_hashes_replay_update_sender, _ancestor_hashes_replay_update_receiver) =
            unbounded();
        check_slot_agrees_with_cluster(
            4,
            bank_forks.read().unwrap().root(),
            &blockstore,
            &mut duplicate_slots_tracker,
            &mut epoch_slots_frozen_slots,
            &mut vote_simulator.heaviest_subtree_fork_choice,
            &mut DuplicateSlotsToRepair::default(),
            &ancestor_hashes_replay_update_sender,
            SlotStateUpdate::Duplicate(duplicate_state),
        );

        let (vote_fork, reset_fork) = run_compute_and_select_forks(
            &bank_forks,
            &mut progress,
            &mut tower,
            &mut vote_simulator.heaviest_subtree_fork_choice,
            &mut vote_simulator.latest_validator_votes_for_frozen_banks,
        );
        assert!(vote_fork.is_none());
        assert_eq!(reset_fork.unwrap(), 3);

        // Now mark 2, an ancestor of 4, as duplicate
        blockstore.store_duplicate_slot(2, vec![], vec![]).unwrap();
        let bank2_hash = bank_forks.read().unwrap().bank_hash(2).unwrap();
        assert_ne!(bank2_hash, Hash::default());
        let duplicate_state = DuplicateState::new_from_state(
            2,
            &gossip_duplicate_confirmed_slots,
            &mut vote_simulator.heaviest_subtree_fork_choice,
            || progress.is_dead(2).unwrap_or(false),
            || Some(bank2_hash),
        );
        check_slot_agrees_with_cluster(
            2,
            bank_forks.read().unwrap().root(),
            &blockstore,
            &mut duplicate_slots_tracker,
            &mut epoch_slots_frozen_slots,
            &mut vote_simulator.heaviest_subtree_fork_choice,
            &mut DuplicateSlotsToRepair::default(),
            &ancestor_hashes_replay_update_sender,
            SlotStateUpdate::Duplicate(duplicate_state),
        );

        let (vote_fork, reset_fork) = run_compute_and_select_forks(
            &bank_forks,
            &mut progress,
            &mut tower,
            &mut vote_simulator.heaviest_subtree_fork_choice,
            &mut vote_simulator.latest_validator_votes_for_frozen_banks,
        );

        // Should now pick the next heaviest fork that is not a descendant of 2, which is 6.
        // However the lockout from vote 4 should still apply, so 6 should not be votable
        assert!(vote_fork.is_none());
        assert_eq!(reset_fork.unwrap(), 6);

        // If slot 4 is marked as confirmed, then this confirms slot 2 and 4, and
        // then slot 4 is now the heaviest bank again
        let mut duplicate_slots_to_repair = DuplicateSlotsToRepair::default();
        gossip_duplicate_confirmed_slots.insert(4, bank4_hash);
        let duplicate_confirmed_state = DuplicateConfirmedState::new_from_state(
            bank4_hash,
            || progress.is_dead(4).unwrap_or(false),
            || Some(bank4_hash),
        );
        check_slot_agrees_with_cluster(
            4,
            bank_forks.read().unwrap().root(),
            &blockstore,
            &mut duplicate_slots_tracker,
            &mut epoch_slots_frozen_slots,
            &mut vote_simulator.heaviest_subtree_fork_choice,
            &mut duplicate_slots_to_repair,
            &ancestor_hashes_replay_update_sender,
            SlotStateUpdate::DuplicateConfirmed(duplicate_confirmed_state),
        );
        // The confirmed hash is detected in `progress`, which means
        // it's confirmation on the replayed block. This means we have
        // the right version of the block, so `duplicate_slots_to_repair`
        // should be empty
        assert!(duplicate_slots_to_repair.is_empty());
        let (vote_fork, reset_fork) = run_compute_and_select_forks(
            &bank_forks,
            &mut progress,
            &mut tower,
            &mut vote_simulator.heaviest_subtree_fork_choice,
            &mut vote_simulator.latest_validator_votes_for_frozen_banks,
        );
        // Should now pick the heaviest fork 4 again, but lockouts apply so fork 4
        // is not votable, which avoids voting for 4 again.
        assert!(vote_fork.is_none());
        assert_eq!(reset_fork.unwrap(), 4);
    }

    #[test]
    fn test_dump_then_repair_correct_slots() {
        // Create the tree of banks in a BankForks object
        let forks = tr(0) / (tr(1)) / (tr(2));

        let ReplayBlockstoreComponents {
            ref mut vote_simulator,
            ref blockstore,
            ..
        } = replay_blockstore_components(Some(forks), 1, None);

        let VoteSimulator {
            ref mut progress,
            ref bank_forks,
            ..
        } = vote_simulator;

        let (mut ancestors, mut descendants) = {
            let r_bank_forks = bank_forks.read().unwrap();
            (r_bank_forks.ancestors(), r_bank_forks.descendants().clone())
        };

        // Insert different versions of both 1 and 2. Both slots 1 and 2 should
        // then be purged
        let mut duplicate_slots_to_repair = DuplicateSlotsToRepair::default();
        duplicate_slots_to_repair.insert(1, Hash::new_unique());
        duplicate_slots_to_repair.insert(2, Hash::new_unique());

        ReplayStage::dump_then_repair_correct_slots(
            &mut duplicate_slots_to_repair,
            &mut ancestors,
            &mut descendants,
            progress,
            bank_forks,
            blockstore,
            None,
        );

        let r_bank_forks = bank_forks.read().unwrap();
        for slot in 0..=2 {
            let bank = r_bank_forks.get(slot);
            let ancestor_result = ancestors.get(&slot);
            let descendants_result = descendants.get(&slot);
            if slot == 0 {
                assert!(bank.is_some());
                assert!(ancestor_result.is_some());
                assert!(descendants_result.is_some());
            } else {
                assert!(bank.is_none());
                assert!(ancestor_result.is_none());
                assert!(descendants_result.is_none());
            }
        }
    }

    fn setup_vote_then_rollback(
        first_vote: Slot,
        num_validators: usize,
        generate_votes: Option<GenerateVotes>,
    ) -> ReplayBlockstoreComponents {
        /*
            Build fork structure:

                 slot 0
                   |
                 slot 1
                 /    \
            slot 2    |
               |      |
            slot 3    |
               |      |
            slot 4    |
               |      |
            slot 5    |
                    slot 6
                      |
                    slot 7
        */
        let forks = tr(0) / (tr(1) / (tr(2) / (tr(3) / (tr(4) / (tr(5))))) / (tr(6) / (tr(7))));

        let mut replay_components =
            replay_blockstore_components(Some(forks), num_validators, generate_votes);

        let ReplayBlockstoreComponents {
            ref mut tower,
            ref blockstore,
            ref mut vote_simulator,
            ..
        } = replay_components;

        let VoteSimulator {
            ref mut progress,
            ref bank_forks,
            ref mut heaviest_subtree_fork_choice,
            ..
        } = vote_simulator;

        tower.record_bank_vote(
            bank_forks.read().unwrap().get(first_vote).unwrap(),
            &Pubkey::default(),
        );

        // Simulate another version of slot 2 was duplicate confirmed
        let our_bank2_hash = bank_forks.read().unwrap().bank_hash(2).unwrap();
        let duplicate_confirmed_bank2_hash = Hash::new_unique();
        let mut gossip_duplicate_confirmed_slots = GossipDuplicateConfirmedSlots::default();
        gossip_duplicate_confirmed_slots.insert(2, duplicate_confirmed_bank2_hash);
        let mut duplicate_slots_tracker = DuplicateSlotsTracker::default();
        let mut duplicate_slots_to_repair = DuplicateSlotsToRepair::default();
        let mut epoch_slots_frozen_slots = EpochSlotsFrozenSlots::default();

        // Mark fork choice branch as invalid so select forks below doesn't panic
        // on a nonexistent `heaviest_bank_on_same_fork` after we dump the duplciate fork.
        let duplicate_confirmed_state = DuplicateConfirmedState::new_from_state(
            duplicate_confirmed_bank2_hash,
            || progress.is_dead(2).unwrap_or(false),
            || Some(our_bank2_hash),
        );
        let (ancestor_hashes_replay_update_sender, _ancestor_hashes_replay_update_receiver) =
            unbounded();
        check_slot_agrees_with_cluster(
            2,
            bank_forks.read().unwrap().root(),
            blockstore,
            &mut duplicate_slots_tracker,
            &mut epoch_slots_frozen_slots,
            heaviest_subtree_fork_choice,
            &mut duplicate_slots_to_repair,
            &ancestor_hashes_replay_update_sender,
            SlotStateUpdate::DuplicateConfirmed(duplicate_confirmed_state),
        );
        assert_eq!(
            *duplicate_slots_to_repair.get(&2).unwrap(),
            duplicate_confirmed_bank2_hash
        );
        let mut ancestors = bank_forks.read().unwrap().ancestors();
        let mut descendants = bank_forks.read().unwrap().descendants().clone();
        let old_descendants_of_2 = descendants.get(&2).unwrap().clone();

        ReplayStage::dump_then_repair_correct_slots(
            &mut duplicate_slots_to_repair,
            &mut ancestors,
            &mut descendants,
            progress,
            bank_forks,
            blockstore,
            None,
        );

        // Check everything was purged properly
        for purged_slot in std::iter::once(&2).chain(old_descendants_of_2.iter()) {
            assert!(!ancestors.contains_key(purged_slot));
            assert!(!descendants.contains_key(purged_slot));
        }

        replay_components
    }

    fn run_test_duplicate_rollback_then_vote(first_vote: Slot) -> SelectVoteAndResetForkResult {
        let replay_components = setup_vote_then_rollback(
            first_vote,
            2,
            Some(Box::new(|node_keys| {
                // Simulate everyone else voting on 6, so we have enough to
                // make a switch to the other fork
                node_keys.into_iter().map(|k| (k, vec![6])).collect()
            })),
        );

        let ReplayBlockstoreComponents {
            mut tower,
            vote_simulator,
            ..
        } = replay_components;

        let VoteSimulator {
            mut progress,
            bank_forks,
            mut heaviest_subtree_fork_choice,
            mut latest_validator_votes_for_frozen_banks,
            ..
        } = vote_simulator;

        let mut frozen_banks: Vec<_> = bank_forks
            .read()
            .unwrap()
            .frozen_banks()
            .values()
            .cloned()
            .collect();

        let ancestors = bank_forks.read().unwrap().ancestors();
        let descendants = bank_forks.read().unwrap().descendants().clone();

        ReplayStage::compute_bank_stats(
            &Pubkey::new_unique(),
            &ancestors,
            &mut frozen_banks,
            &mut tower,
            &mut progress,
            &VoteTracker::default(),
            &ClusterSlots::default(),
            &bank_forks,
            &mut heaviest_subtree_fork_choice,
            &mut latest_validator_votes_for_frozen_banks,
        );

        // Try to switch to vote to the heaviest slot 6, then return the vote results
        let (heaviest_bank, heaviest_bank_on_same_fork) = heaviest_subtree_fork_choice
            .select_forks(&frozen_banks, &tower, &progress, &ancestors, &bank_forks);
        assert_eq!(heaviest_bank.slot(), 7);
        assert!(heaviest_bank_on_same_fork.is_none());
        ReplayStage::select_vote_and_reset_forks(
            &heaviest_bank,
            heaviest_bank_on_same_fork.as_ref(),
            &ancestors,
            &descendants,
            &progress,
            &mut tower,
            &latest_validator_votes_for_frozen_banks,
            &heaviest_subtree_fork_choice,
        )
    }

    #[test]
    fn test_duplicate_rollback_then_vote_locked_out() {
        let SelectVoteAndResetForkResult {
            vote_bank,
            reset_bank,
            heaviest_fork_failures,
        } = run_test_duplicate_rollback_then_vote(5);

        // If we vote on 5 first then try to vote on 7, we should be locked out,
        // despite the rollback
        assert!(vote_bank.is_none());
        assert_eq!(reset_bank.unwrap().slot(), 7);
        assert_eq!(
            heaviest_fork_failures,
            vec![HeaviestForkFailures::LockedOut(7)]
        );
    }

    #[test]
    fn test_duplicate_rollback_then_vote_success() {
        let SelectVoteAndResetForkResult {
            vote_bank,
            reset_bank,
            heaviest_fork_failures,
        } = run_test_duplicate_rollback_then_vote(4);

        // If we vote on 4 first then try to vote on 7, we should succeed
        assert_matches!(
            vote_bank
                .map(|(bank, switch_decision)| (bank.slot(), switch_decision))
                .unwrap(),
            (7, SwitchForkDecision::SwitchProof(_))
        );
        assert_eq!(reset_bank.unwrap().slot(), 7);
        assert!(heaviest_fork_failures.is_empty());
    }

    fn run_test_duplicate_rollback_then_vote_on_other_duplicate(
        first_vote: Slot,
    ) -> SelectVoteAndResetForkResult {
        let replay_components = setup_vote_then_rollback(first_vote, 10, None::<GenerateVotes>);

        let ReplayBlockstoreComponents {
            mut tower,
            mut vote_simulator,
            ..
        } = replay_components;

        // Simulate repairing an alternate version of slot 2, 3 and 4 that we just dumped. Because
        // we're including votes this time for slot 1, it should generate a different
        // version of 2.
        let cluster_votes: HashMap<Pubkey, Vec<Slot>> = vote_simulator
            .node_pubkeys
            .iter()
            .map(|k| (*k, vec![1, 2]))
            .collect();

        // Create new versions of slots 2, 3, 4, 5, with parent slot 1
        vote_simulator.create_and_vote_new_branch(
            1,
            5,
            &cluster_votes,
            &HashSet::new(),
            &Pubkey::new_unique(),
            &mut tower,
        );

        let VoteSimulator {
            mut progress,
            bank_forks,
            mut heaviest_subtree_fork_choice,
            mut latest_validator_votes_for_frozen_banks,
            ..
        } = vote_simulator;

        // Check that the new branch with slot 2 is different than the original version.
        let bank_1_hash = bank_forks.read().unwrap().bank_hash(1).unwrap();
        let children_of_1 = heaviest_subtree_fork_choice
            .children(&(1, bank_1_hash))
            .unwrap();
        let duplicate_versions_of_2 = children_of_1
            .iter()
            .filter(|(slot, _hash)| *slot == 2)
            .count();
        assert_eq!(duplicate_versions_of_2, 2);

        let mut frozen_banks: Vec<_> = bank_forks
            .read()
            .unwrap()
            .frozen_banks()
            .values()
            .cloned()
            .collect();

        let ancestors = bank_forks.read().unwrap().ancestors();
        let descendants = bank_forks.read().unwrap().descendants().clone();

        ReplayStage::compute_bank_stats(
            &Pubkey::new_unique(),
            &ancestors,
            &mut frozen_banks,
            &mut tower,
            &mut progress,
            &VoteTracker::default(),
            &ClusterSlots::default(),
            &bank_forks,
            &mut heaviest_subtree_fork_choice,
            &mut latest_validator_votes_for_frozen_banks,
        );

        // Try to switch to vote to the heaviest slot 5, then return the vote results
        let (heaviest_bank, heaviest_bank_on_same_fork) = heaviest_subtree_fork_choice
            .select_forks(&frozen_banks, &tower, &progress, &ancestors, &bank_forks);
        assert_eq!(heaviest_bank.slot(), 5);
        assert!(heaviest_bank_on_same_fork.is_none());
        ReplayStage::select_vote_and_reset_forks(
            &heaviest_bank,
            heaviest_bank_on_same_fork.as_ref(),
            &ancestors,
            &descendants,
            &progress,
            &mut tower,
            &latest_validator_votes_for_frozen_banks,
            &heaviest_subtree_fork_choice,
        )
    }

    #[test]
    fn test_duplicate_rollback_then_vote_on_other_duplicate_success() {
        let SelectVoteAndResetForkResult {
            vote_bank,
            reset_bank,
            heaviest_fork_failures,
        } = run_test_duplicate_rollback_then_vote_on_other_duplicate(3);

        // If we vote on 2 first then try to vote on 5, we should succeed
        assert_matches!(
            vote_bank
                .map(|(bank, switch_decision)| (bank.slot(), switch_decision))
                .unwrap(),
            (5, SwitchForkDecision::SwitchProof(_))
        );
        assert_eq!(reset_bank.unwrap().slot(), 5);
        assert!(heaviest_fork_failures.is_empty());
    }

    #[test]
    fn test_duplicate_rollback_then_vote_on_other_duplicate_same_slot_locked_out() {
        let SelectVoteAndResetForkResult {
            vote_bank,
            reset_bank,
            heaviest_fork_failures,
        } = run_test_duplicate_rollback_then_vote_on_other_duplicate(5);

        // If we vote on 5 first then try to vote on another version of 5,
        // lockout should fail
        assert!(vote_bank.is_none());
        assert_eq!(reset_bank.unwrap().slot(), 5);
        assert_eq!(
            heaviest_fork_failures,
            vec![HeaviestForkFailures::LockedOut(5)]
        );
    }

    #[test]
    #[ignore]
    fn test_duplicate_rollback_then_vote_on_other_duplicate_different_slot_locked_out() {
        let SelectVoteAndResetForkResult {
            vote_bank,
            reset_bank,
            heaviest_fork_failures,
        } = run_test_duplicate_rollback_then_vote_on_other_duplicate(4);

        // If we vote on 4 first then try to vote on 5 descended from another version
        // of 4, lockout should fail
        assert!(vote_bank.is_none());
        assert_eq!(reset_bank.unwrap().slot(), 5);
        assert_eq!(
            heaviest_fork_failures,
            vec![HeaviestForkFailures::LockedOut(5)]
        );
    }

    #[test]
    fn test_gossip_vote_doesnt_affect_fork_choice() {
        let (
            VoteSimulator {
                bank_forks,
                mut heaviest_subtree_fork_choice,
                mut latest_validator_votes_for_frozen_banks,
                vote_pubkeys,
                ..
            },
            _,
        ) = setup_default_forks(1, None::<GenerateVotes>);

        let vote_pubkey = vote_pubkeys[0];
        let mut unfrozen_gossip_verified_vote_hashes = UnfrozenGossipVerifiedVoteHashes::default();
        let (gossip_verified_vote_hash_sender, gossip_verified_vote_hash_receiver) = unbounded();

        // Best slot is 4
        assert_eq!(heaviest_subtree_fork_choice.best_overall_slot().0, 4);

        // Cast a vote for slot 3 on one fork
        let vote_slot = 3;
        let vote_bank = bank_forks.read().unwrap().get(vote_slot).unwrap().clone();
        gossip_verified_vote_hash_sender
            .send((vote_pubkey, vote_slot, vote_bank.hash()))
            .expect("Send should succeed");
        ReplayStage::process_gossip_verified_vote_hashes(
            &gossip_verified_vote_hash_receiver,
            &mut unfrozen_gossip_verified_vote_hashes,
            &heaviest_subtree_fork_choice,
            &mut latest_validator_votes_for_frozen_banks,
        );

        // Pick the best fork. Gossip votes shouldn't affect fork choice
        heaviest_subtree_fork_choice.compute_bank_stats(
            &vote_bank,
            &Tower::default(),
            &mut latest_validator_votes_for_frozen_banks,
        );

        // Best slot is still 4
        assert_eq!(heaviest_subtree_fork_choice.best_overall_slot().0, 4);
    }

    #[test]
    fn test_replay_stage_refresh_last_vote() {
        let ReplayBlockstoreComponents {
            cluster_info,
            poh_recorder,
            mut tower,
            my_pubkey,
            vote_simulator,
            ..
        } = replay_blockstore_components(None, 10, None::<GenerateVotes>);
        let tower_storage = crate::tower_storage::NullTowerStorage::default();

        let VoteSimulator {
            mut validator_keypairs,
            bank_forks,
            ..
        } = vote_simulator;

        let mut last_vote_refresh_time = LastVoteRefreshTime {
            last_refresh_time: Instant::now(),
            last_print_time: Instant::now(),
        };
        let has_new_vote_been_rooted = false;
        let mut voted_signatures = vec![];

        let identity_keypair = cluster_info.keypair().clone();
        let my_vote_keypair = vec![Arc::new(
            validator_keypairs.remove(&my_pubkey).unwrap().vote_keypair,
        )];
        let my_vote_pubkey = my_vote_keypair[0].pubkey();
        let bank0 = bank_forks.read().unwrap().get(0).unwrap().clone();

        let (voting_sender, voting_receiver) = unbounded();

        // Simulate landing a vote for slot 0 landing in slot 1
        let bank1 = Arc::new(Bank::new_from_parent(&bank0, &Pubkey::default(), 1));
        bank1.fill_bank_with_ticks();
        tower.record_bank_vote(&bank0, &my_vote_pubkey);
        ReplayStage::push_vote(
            &bank0,
            &my_vote_pubkey,
            &identity_keypair,
            &my_vote_keypair,
            &mut tower,
            SavedTower::default(),
            &SwitchForkDecision::SameFork,
            &mut voted_signatures,
            has_new_vote_been_rooted,
            &mut ReplayTiming::default(),
            &voting_sender,
            None,
        );
        let vote_info = voting_receiver
            .recv_timeout(Duration::from_secs(1))
            .unwrap();
        crate::voting_service::VotingService::handle_vote(
            &cluster_info,
            &poh_recorder,
            &tower_storage,
            vote_info,
            false,
        );

        let mut cursor = Cursor::default();
        let votes = cluster_info.get_votes(&mut cursor);
        assert_eq!(votes.len(), 1);
        let vote_tx = &votes[0];
        assert_eq!(vote_tx.message.recent_blockhash, bank0.last_blockhash());
        assert_eq!(tower.last_vote_tx_blockhash(), bank0.last_blockhash());
        assert_eq!(tower.last_voted_slot().unwrap(), 0);
        bank1.process_transaction(vote_tx).unwrap();
        bank1.freeze();

        // Trying to refresh the vote for bank 0 in bank 1 or bank 2 won't succeed because
        // the last vote has landed already
        let bank2 = Arc::new(Bank::new_from_parent(&bank1, &Pubkey::default(), 2));
        bank2.fill_bank_with_ticks();
        bank2.freeze();
        for refresh_bank in &[&bank1, &bank2] {
            ReplayStage::refresh_last_vote(
                &mut tower,
                refresh_bank,
                Tower::last_voted_slot_in_bank(refresh_bank, &my_vote_pubkey).unwrap(),
                &my_vote_pubkey,
                &identity_keypair,
                &my_vote_keypair,
                &mut voted_signatures,
                has_new_vote_been_rooted,
                &mut last_vote_refresh_time,
                &voting_sender,
                None,
            );

            // No new votes have been submitted to gossip
            let votes = cluster_info.get_votes(&mut cursor);
            assert!(votes.is_empty());
            // Tower's latest vote tx blockhash hasn't changed either
            assert_eq!(tower.last_vote_tx_blockhash(), bank0.last_blockhash());
            assert_eq!(tower.last_voted_slot().unwrap(), 0);
        }

        // Simulate submitting a new vote for bank 1 to the network, but the vote
        // not landing
        tower.record_bank_vote(&bank1, &my_vote_pubkey);
        ReplayStage::push_vote(
            &bank1,
            &my_vote_pubkey,
            &identity_keypair,
            &my_vote_keypair,
            &mut tower,
            SavedTower::default(),
            &SwitchForkDecision::SameFork,
            &mut voted_signatures,
            has_new_vote_been_rooted,
            &mut ReplayTiming::default(),
            &voting_sender,
            None,
        );
        let vote_info = voting_receiver
            .recv_timeout(Duration::from_secs(1))
            .unwrap();
        crate::voting_service::VotingService::handle_vote(
            &cluster_info,
            &poh_recorder,
            &tower_storage,
            vote_info,
            false,
        );
        let votes = cluster_info.get_votes(&mut cursor);
        assert_eq!(votes.len(), 1);
        let vote_tx = &votes[0];
        assert_eq!(vote_tx.message.recent_blockhash, bank1.last_blockhash());
        assert_eq!(tower.last_vote_tx_blockhash(), bank1.last_blockhash());
        assert_eq!(tower.last_voted_slot().unwrap(), 1);

        // Trying to refresh the vote for bank 1 in bank 2 won't succeed because
        // the last vote has not expired yet
        ReplayStage::refresh_last_vote(
            &mut tower,
            &bank2,
            Tower::last_voted_slot_in_bank(&bank2, &my_vote_pubkey).unwrap(),
            &my_vote_pubkey,
            &identity_keypair,
            &my_vote_keypair,
            &mut voted_signatures,
            has_new_vote_been_rooted,
            &mut last_vote_refresh_time,
            &voting_sender,
            None,
        );

        // No new votes have been submitted to gossip
        let votes = cluster_info.get_votes(&mut cursor);
        assert!(votes.is_empty());
        assert_eq!(tower.last_vote_tx_blockhash(), bank1.last_blockhash());
        assert_eq!(tower.last_voted_slot().unwrap(), 1);

        // Create a bank where the last vote transaction will have expired
        let expired_bank = Arc::new(Bank::new_from_parent(
            &bank2,
            &Pubkey::default(),
            bank2.slot() + MAX_PROCESSING_AGE as Slot,
        ));
        expired_bank.fill_bank_with_ticks();
        expired_bank.freeze();

        // Now trying to refresh the vote for slot 1 will succeed because the recent blockhash
        // of the last vote transaction has expired
        last_vote_refresh_time.last_refresh_time = last_vote_refresh_time
            .last_refresh_time
            .checked_sub(Duration::from_millis(
                MAX_VOTE_REFRESH_INTERVAL_MILLIS as u64 + 1,
            ))
            .unwrap();
        let clone_refresh_time = last_vote_refresh_time.last_refresh_time;
        ReplayStage::refresh_last_vote(
            &mut tower,
            &expired_bank,
            Tower::last_voted_slot_in_bank(&expired_bank, &my_vote_pubkey).unwrap(),
            &my_vote_pubkey,
            &identity_keypair,
            &my_vote_keypair,
            &mut voted_signatures,
            has_new_vote_been_rooted,
            &mut last_vote_refresh_time,
            &voting_sender,
            None,
        );
        let vote_info = voting_receiver
            .recv_timeout(Duration::from_secs(1))
            .unwrap();
        crate::voting_service::VotingService::handle_vote(
            &cluster_info,
            &poh_recorder,
            &tower_storage,
            vote_info,
            false,
        );

        assert!(last_vote_refresh_time.last_refresh_time > clone_refresh_time);
        let votes = cluster_info.get_votes(&mut cursor);
        assert_eq!(votes.len(), 1);
        let vote_tx = &votes[0];
        assert_eq!(
            vote_tx.message.recent_blockhash,
            expired_bank.last_blockhash()
        );
        assert_eq!(
            tower.last_vote_tx_blockhash(),
            expired_bank.last_blockhash()
        );
        assert_eq!(tower.last_voted_slot().unwrap(), 1);

        // Processing the vote transaction should be valid
        let expired_bank_child = Arc::new(Bank::new_from_parent(
            &expired_bank,
            &Pubkey::default(),
            expired_bank.slot() + 1,
        ));
        expired_bank_child.process_transaction(vote_tx).unwrap();
        let (_stake, vote_account) = expired_bank_child
            .get_vote_account(&my_vote_pubkey)
            .unwrap();
        assert_eq!(
            vote_account.vote_state().as_ref().unwrap().tower(),
            vec![0, 1]
        );
        expired_bank_child.fill_bank_with_ticks();
        expired_bank_child.freeze();

        // Trying to refresh the vote on a sibling bank where:
        // 1) The vote for slot 1 hasn't landed
        // 2) The latest refresh vote transaction's recent blockhash (the sibling's hash) doesn't exist
        // This will still not refresh because `MAX_VOTE_REFRESH_INTERVAL_MILLIS` has not expired yet
        let expired_bank_sibling = Arc::new(Bank::new_from_parent(
            &bank2,
            &Pubkey::default(),
            expired_bank_child.slot() + 1,
        ));
        expired_bank_sibling.fill_bank_with_ticks();
        expired_bank_sibling.freeze();
        // Set the last refresh to now, shouldn't refresh because the last refresh just happened.
        last_vote_refresh_time.last_refresh_time = Instant::now();
        ReplayStage::refresh_last_vote(
            &mut tower,
            &expired_bank_sibling,
            Tower::last_voted_slot_in_bank(&expired_bank_sibling, &my_vote_pubkey).unwrap(),
            &my_vote_pubkey,
            &identity_keypair,
            &my_vote_keypair,
            &mut voted_signatures,
            has_new_vote_been_rooted,
            &mut last_vote_refresh_time,
            &voting_sender,
            None,
        );

        let votes = cluster_info.get_votes(&mut cursor);
        assert!(votes.is_empty());
        assert_eq!(
            vote_tx.message.recent_blockhash,
            expired_bank.last_blockhash()
        );
        assert_eq!(
            tower.last_vote_tx_blockhash(),
            expired_bank.last_blockhash()
        );
        assert_eq!(tower.last_voted_slot().unwrap(), 1);
    }

    #[test]
    fn test_retransmit_latest_unpropagated_leader_slot() {
        let ReplayBlockstoreComponents {
            validator_node_to_vote_keys,
            leader_schedule_cache,
            poh_recorder,
            vote_simulator,
            ..
        } = replay_blockstore_components(None, 10, None::<GenerateVotes>);

        let VoteSimulator {
            mut progress,
            ref bank_forks,
            ..
        } = vote_simulator;

        let poh_recorder = Arc::new(poh_recorder);
        let (retransmit_slots_sender, retransmit_slots_receiver) = unbounded();

        let bank1 = Bank::new_from_parent(
            bank_forks.read().unwrap().get(0).unwrap(),
            &leader_schedule_cache.slot_leader_at(1, None).unwrap(),
            1,
        );
        progress.insert(
            1,
            ForkProgress::new_from_bank(
                &bank1,
                bank1.collector_id(),
                validator_node_to_vote_keys
                    .get(bank1.collector_id())
                    .unwrap(),
                Some(0),
                0,
                0,
            ),
        );
        assert!(progress.get_propagated_stats(1).unwrap().is_leader_slot);
        bank1.freeze();
        bank_forks.write().unwrap().insert(bank1);

        ReplayStage::retransmit_latest_unpropagated_leader_slot(
            &poh_recorder,
            &retransmit_slots_sender,
            &mut progress,
        );
        let res = retransmit_slots_receiver.recv_timeout(Duration::from_millis(10));
        assert!(res.is_ok(), "retry_iteration=0, retry_time=None");
        assert_eq!(
            progress.get_retransmit_info(0).unwrap().retry_iteration,
            0,
            "retransmit should not advance retry_iteration before time has been set"
        );

        ReplayStage::retransmit_latest_unpropagated_leader_slot(
            &poh_recorder,
            &retransmit_slots_sender,
            &mut progress,
        );
        let res = retransmit_slots_receiver.recv_timeout(Duration::from_millis(10));
        assert!(
            res.is_err(),
            "retry_iteration=0, elapsed < 2^0 * RETRANSMIT_BASE_DELAY_MS"
        );

        progress.get_retransmit_info_mut(0).unwrap().retry_time =
            Some(Instant::now() - Duration::from_millis(RETRANSMIT_BASE_DELAY_MS + 1));
        ReplayStage::retransmit_latest_unpropagated_leader_slot(
            &poh_recorder,
            &retransmit_slots_sender,
            &mut progress,
        );
        let res = retransmit_slots_receiver.recv_timeout(Duration::from_millis(10));
        assert!(
            res.is_ok(),
            "retry_iteration=0, elapsed > RETRANSMIT_BASE_DELAY_MS"
        );
        assert_eq!(
            progress.get_retransmit_info(0).unwrap().retry_iteration,
            1,
            "retransmit should advance retry_iteration"
        );

        ReplayStage::retransmit_latest_unpropagated_leader_slot(
            &poh_recorder,
            &retransmit_slots_sender,
            &mut progress,
        );
        let res = retransmit_slots_receiver.recv_timeout(Duration::from_millis(10));
        assert!(
            res.is_err(),
            "retry_iteration=1, elapsed < 2^1 * RETRY_BASE_DELAY_MS"
        );

        progress.get_retransmit_info_mut(0).unwrap().retry_time =
            Some(Instant::now() - Duration::from_millis(RETRANSMIT_BASE_DELAY_MS + 1));
        ReplayStage::retransmit_latest_unpropagated_leader_slot(
            &poh_recorder,
            &retransmit_slots_sender,
            &mut progress,
        );
        let res = retransmit_slots_receiver.recv_timeout(Duration::from_millis(10));
        assert!(
            res.is_err(),
            "retry_iteration=1, elapsed < 2^1 * RETRANSMIT_BASE_DELAY_MS"
        );

        progress.get_retransmit_info_mut(0).unwrap().retry_time =
            Some(Instant::now() - Duration::from_millis(2 * RETRANSMIT_BASE_DELAY_MS + 1));
        ReplayStage::retransmit_latest_unpropagated_leader_slot(
            &poh_recorder,
            &retransmit_slots_sender,
            &mut progress,
        );
        let res = retransmit_slots_receiver.recv_timeout(Duration::from_millis(10));
        assert!(
            res.is_ok(),
            "retry_iteration=1, elapsed > 2^1 * RETRANSMIT_BASE_DELAY_MS"
        );
        assert_eq!(
            progress.get_retransmit_info(0).unwrap().retry_iteration,
            2,
            "retransmit should advance retry_iteration"
        );

        // increment to retry iteration 3
        progress
            .get_retransmit_info_mut(0)
            .unwrap()
            .increment_retry_iteration();

        progress.get_retransmit_info_mut(0).unwrap().retry_time =
            Some(Instant::now() - Duration::from_millis(2 * RETRANSMIT_BASE_DELAY_MS + 1));
        ReplayStage::retransmit_latest_unpropagated_leader_slot(
            &poh_recorder,
            &retransmit_slots_sender,
            &mut progress,
        );
        let res = retransmit_slots_receiver.recv_timeout(Duration::from_millis(10));
        assert!(
            res.is_err(),
            "retry_iteration=3, elapsed < 2^3 * RETRANSMIT_BASE_DELAY_MS"
        );

        progress.get_retransmit_info_mut(0).unwrap().retry_time =
            Some(Instant::now() - Duration::from_millis(8 * RETRANSMIT_BASE_DELAY_MS + 1));
        ReplayStage::retransmit_latest_unpropagated_leader_slot(
            &poh_recorder,
            &retransmit_slots_sender,
            &mut progress,
        );
        let res = retransmit_slots_receiver.recv_timeout(Duration::from_millis(10));
        assert!(
            res.is_ok(),
            "retry_iteration=3, elapsed > 2^3 * RETRANSMIT_BASE_DELAY"
        );
        assert_eq!(
            progress.get_retransmit_info(0).unwrap().retry_iteration,
            4,
            "retransmit should advance retry_iteration"
        );
    }

    fn receive_slots(retransmit_slots_receiver: &RetransmitSlotsReceiver) -> Vec<Slot> {
        let mut slots = Vec::default();
        while let Ok(slot) = retransmit_slots_receiver.recv_timeout(Duration::from_millis(10)) {
            slots.push(slot);
        }
        slots
    }

    #[test]
    fn test_maybe_retransmit_unpropagated_slots() {
        let ReplayBlockstoreComponents {
            validator_node_to_vote_keys,
            leader_schedule_cache,
            vote_simulator,
            ..
        } = replay_blockstore_components(None, 10, None::<GenerateVotes>);

        let VoteSimulator {
            mut progress,
            ref bank_forks,
            ..
        } = vote_simulator;

        let (retransmit_slots_sender, retransmit_slots_receiver) = unbounded();

        let mut prev_index = 0;
        for i in (1..10).chain(11..15) {
            let bank = Bank::new_from_parent(
                bank_forks.read().unwrap().get(prev_index).unwrap(),
                &leader_schedule_cache.slot_leader_at(i, None).unwrap(),
                i,
            );
            progress.insert(
                i,
                ForkProgress::new_from_bank(
                    &bank,
                    bank.collector_id(),
                    validator_node_to_vote_keys
                        .get(bank.collector_id())
                        .unwrap(),
                    Some(0),
                    0,
                    0,
                ),
            );
            assert!(progress.get_propagated_stats(i).unwrap().is_leader_slot);
            bank.freeze();
            bank_forks.write().unwrap().insert(bank);
            prev_index = i;
        }

        // expect single slot when latest_leader_slot is the start of a consecutive range
        let latest_leader_slot = 0;
        ReplayStage::maybe_retransmit_unpropagated_slots(
            "test",
            &retransmit_slots_sender,
            &mut progress,
            latest_leader_slot,
        );
        let received_slots = receive_slots(&retransmit_slots_receiver);
        assert_eq!(received_slots, vec![0]);

        // expect range of slots from start of consecutive slots
        let latest_leader_slot = 6;
        ReplayStage::maybe_retransmit_unpropagated_slots(
            "test",
            &retransmit_slots_sender,
            &mut progress,
            latest_leader_slot,
        );
        let received_slots = receive_slots(&retransmit_slots_receiver);
        assert_eq!(received_slots, vec![4, 5, 6]);

        // expect range of slots skipping a discontinuity in the range
        let latest_leader_slot = 11;
        ReplayStage::maybe_retransmit_unpropagated_slots(
            "test",
            &retransmit_slots_sender,
            &mut progress,
            latest_leader_slot,
        );
        let received_slots = receive_slots(&retransmit_slots_receiver);
        assert_eq!(received_slots, vec![8, 9, 11]);
    }

    fn run_compute_and_select_forks(
        bank_forks: &RwLock<BankForks>,
        progress: &mut ProgressMap,
        tower: &mut Tower,
        heaviest_subtree_fork_choice: &mut HeaviestSubtreeForkChoice,
        latest_validator_votes_for_frozen_banks: &mut LatestValidatorVotesForFrozenBanks,
    ) -> (Option<Slot>, Option<Slot>) {
        let mut frozen_banks: Vec<_> = bank_forks
            .read()
            .unwrap()
            .frozen_banks()
            .values()
            .cloned()
            .collect();
        let ancestors = &bank_forks.read().unwrap().ancestors();
        let descendants = &bank_forks.read().unwrap().descendants().clone();
        ReplayStage::compute_bank_stats(
            &Pubkey::default(),
            &bank_forks.read().unwrap().ancestors(),
            &mut frozen_banks,
            tower,
            progress,
            &VoteTracker::default(),
            &ClusterSlots::default(),
            bank_forks,
            heaviest_subtree_fork_choice,
            latest_validator_votes_for_frozen_banks,
        );
        let (heaviest_bank, heaviest_bank_on_same_fork) = heaviest_subtree_fork_choice
            .select_forks(&frozen_banks, tower, progress, ancestors, bank_forks);
        assert!(heaviest_bank_on_same_fork.is_none());
        let SelectVoteAndResetForkResult {
            vote_bank,
            reset_bank,
            ..
        } = ReplayStage::select_vote_and_reset_forks(
            &heaviest_bank,
            heaviest_bank_on_same_fork.as_ref(),
            ancestors,
            descendants,
            progress,
            tower,
            latest_validator_votes_for_frozen_banks,
            heaviest_subtree_fork_choice,
        );
        (
            vote_bank.map(|(b, _)| b.slot()),
            reset_bank.map(|b| b.slot()),
        )
    }

    type GenerateVotes = Box<dyn Fn(Vec<Pubkey>) -> HashMap<Pubkey, Vec<Slot>>>;

    pub fn setup_forks_from_tree(
        tree: Tree<Slot>,
        num_keys: usize,
        generate_votes: Option<GenerateVotes>,
    ) -> (VoteSimulator, Blockstore) {
        let mut vote_simulator = VoteSimulator::new(num_keys);
        let pubkeys: Vec<Pubkey> = vote_simulator
            .validator_keypairs
            .values()
            .map(|k| k.node_keypair.pubkey())
            .collect();
        let cluster_votes = generate_votes
            .map(|generate_votes| generate_votes(pubkeys))
            .unwrap_or_default();
        vote_simulator.fill_bank_forks(tree.clone(), &cluster_votes, true);
        let ledger_path = get_tmp_ledger_path!();
        let blockstore = Blockstore::open(&ledger_path).unwrap();
        blockstore.add_tree(tree, false, true, 2, Hash::default());
        (vote_simulator, blockstore)
    }

    fn setup_default_forks(
        num_keys: usize,
        generate_votes: Option<GenerateVotes>,
    ) -> (VoteSimulator, Blockstore) {
        /*
            Build fork structure:

                 slot 0
                   |
                 slot 1
                 /    \
            slot 2    |
               |    slot 3
            slot 4    |
                    slot 5
                      |
                    slot 6
        */

        let tree = tr(0) / (tr(1) / (tr(2) / (tr(4))) / (tr(3) / (tr(5) / (tr(6)))));
        setup_forks_from_tree(tree, num_keys, generate_votes)
    }

    fn check_map_eq<K: Eq + std::hash::Hash + std::fmt::Debug, T: PartialEq + std::fmt::Debug>(
        map1: &HashMap<K, T>,
        map2: &HashMap<K, T>,
    ) -> bool {
        map1.len() == map2.len() && map1.iter().all(|(k, v)| map2.get(k).unwrap() == v)
    }
}<|MERGE_RESOLUTION|>--- conflicted
+++ resolved
@@ -1797,12 +1797,8 @@
                 has_new_vote_been_rooted,
                 vote_signatures,
                 epoch_slots_frozen_slots,
-<<<<<<< HEAD
-                bank_drop_sender,
+                drop_bank_sender,
                 Some(blockstore),
-=======
-                drop_bank_sender,
->>>>>>> 2da4e3eb
             );
 
             blockstore.remove_cached_completed_unrepaired_slots(&rooted_slots);
@@ -2942,19 +2938,13 @@
         has_new_vote_been_rooted: &mut bool,
         voted_signatures: &mut Vec<Signature>,
         epoch_slots_frozen_slots: &mut EpochSlotsFrozenSlots,
-<<<<<<< HEAD
-        bank_drop_sender: &Sender<Vec<Arc<Bank>>>,
-        blockstore: Option<&Blockstore>,
-=======
         drop_bank_sender: &Sender<Vec<Arc<Bank>>>,
->>>>>>> 2da4e3eb
     ) {
         let removed_banks = bank_forks.write().unwrap().set_root(
             new_root,
             accounts_background_request_sender,
             highest_confirmed_root,
         );
-<<<<<<< HEAD
 
         if let Some(blockstore) = blockstore {
             let removed_slots: Vec<_> = removed_banks.iter().map(|bank| bank.slot()).collect();
@@ -2962,10 +2952,7 @@
             blockstore.remove_cached_completed_unrepaired_slots(&removed_slots);
         }
 
-        bank_drop_sender
-=======
         drop_bank_sender
->>>>>>> 2da4e3eb
             .send(removed_banks)
             .unwrap_or_else(|err| warn!("bank drop failed: {:?}", err));
 
@@ -3490,12 +3477,8 @@
             &mut true,
             &mut Vec::new(),
             &mut epoch_slots_frozen_slots,
-<<<<<<< HEAD
-            &bank_drop_sender,
+            &drop_bank_sender,
             None,
-=======
-            &drop_bank_sender,
->>>>>>> 2da4e3eb
         );
         assert_eq!(bank_forks.read().unwrap().root(), root);
         assert_eq!(progress.len(), 1);
@@ -3576,12 +3559,8 @@
             &mut true,
             &mut Vec::new(),
             &mut EpochSlotsFrozenSlots::default(),
-<<<<<<< HEAD
-            &bank_drop_sender,
+            &drop_bank_sender,
             None,
-=======
-            &drop_bank_sender,
->>>>>>> 2da4e3eb
         );
         assert_eq!(bank_forks.read().unwrap().root(), root);
         assert!(bank_forks.read().unwrap().get(confirmed_root).is_some());
