use {
    crate::tpu_info::TpuInfo,
    crossbeam_channel::{Receiver, RecvTimeoutError},
    log::*,
    solana_metrics::{datapoint_warn, inc_new_counter_info},
    solana_runtime::{bank::Bank, bank_forks::BankForks},
    solana_sdk::{hash::Hash, nonce_account, pubkey::Pubkey, signature::Signature},
    std::{
        collections::hash_map::{Entry, HashMap},
        net::{SocketAddr, UdpSocket},
        sync::{Arc, RwLock},
        thread::{self, Builder, JoinHandle},
        time::{Duration, Instant},
    },
};

/// Maximum size of the transaction queue
const MAX_TRANSACTION_QUEUE_SIZE: usize = 10_000; // This seems like a lot but maybe it needs to be bigger one day
/// Default retry interval
const DEFAULT_RETRY_RATE_MS: u64 = 2_000;
/// Default number of leaders to forward transactions to
const DEFAULT_LEADER_FORWARD_COUNT: u64 = 2;
/// Default max number of time the service will retry broadcast
const DEFAULT_SERVICE_MAX_RETRIES: usize = usize::MAX;

pub struct SendTransactionService {
    thread: JoinHandle<()>,
}

#[derive(Debug)]
pub struct TransactionInfo {
    pub signature: Signature,
    pub wire_transaction: Vec<u8>,
    pub last_valid_block_height: u64,
    pub durable_nonce_info: Option<(Pubkey, Hash)>,
    pub max_retries: Option<usize>,
    retries: usize,
}

impl TransactionInfo {
    pub fn new(
        signature: Signature,
        wire_transaction: Vec<u8>,
        last_valid_block_height: u64,
        durable_nonce_info: Option<(Pubkey, Hash)>,
        max_retries: Option<usize>,
    ) -> Self {
        Self {
            signature,
            wire_transaction,
            last_valid_block_height,
            durable_nonce_info,
            max_retries,
            retries: 0,
        }
    }
}

#[derive(Default, Debug, PartialEq)]
struct ProcessTransactionsResult {
    rooted: u64,
    expired: u64,
    retried: u64,
    max_retries_elapsed: u64,
    failed: u64,
    retained: u64,
}

#[derive(Clone, Debug)]
pub struct Config {
    pub retry_rate_ms: u64,
    pub leader_forward_count: u64,
    pub default_max_retries: Option<usize>,
    pub service_max_retries: usize,
}

impl Default for Config {
    fn default() -> Self {
        Self {
            retry_rate_ms: DEFAULT_RETRY_RATE_MS,
            leader_forward_count: DEFAULT_LEADER_FORWARD_COUNT,
            default_max_retries: None,
            service_max_retries: DEFAULT_SERVICE_MAX_RETRIES,
        }
    }
}

impl SendTransactionService {
    pub fn new<T: TpuInfo + std::marker::Send + 'static>(
        tpu_address: SocketAddr,
        bank_forks: &Arc<RwLock<BankForks>>,
        leader_info: Option<T>,
        receiver: Receiver<TransactionInfo>,
        retry_rate_ms: u64,
        leader_forward_count: u64,
    ) -> Self {
        let config = Config {
            retry_rate_ms,
            leader_forward_count,
            ..Config::default()
        };
        Self::new_with_config(tpu_address, bank_forks, leader_info, receiver, config)
    }

    pub fn new_with_config<T: TpuInfo + std::marker::Send + 'static>(
        tpu_address: SocketAddr,
        bank_forks: &Arc<RwLock<BankForks>>,
        leader_info: Option<T>,
        receiver: Receiver<TransactionInfo>,
        config: Config,
    ) -> Self {
        let thread = Self::retry_thread(
            tpu_address,
            receiver,
            bank_forks.clone(),
            leader_info,
            config,
        );
        Self { thread }
    }

    fn retry_thread<T: TpuInfo + std::marker::Send + 'static>(
        tpu_address: SocketAddr,
        receiver: Receiver<TransactionInfo>,
        bank_forks: Arc<RwLock<BankForks>>,
        mut leader_info: Option<T>,
        config: Config,
    ) -> JoinHandle<()> {
        let mut last_status_check = Instant::now();
        let mut last_leader_refresh = Instant::now();
        let mut transactions = HashMap::new();
        let send_socket = UdpSocket::bind("0.0.0.0:0").unwrap();

        if let Some(leader_info) = leader_info.as_mut() {
            leader_info.refresh_recent_peers();
        }

        Builder::new()
            .name("send-tx-sv2".to_string())
            .spawn(move || loop {
                match receiver.recv_timeout(Duration::from_millis(1000.min(config.retry_rate_ms))) {
                    Err(RecvTimeoutError::Disconnected) => break,
                    Err(RecvTimeoutError::Timeout) => {}
                    Ok(transaction_info) => {
                        error!("recv transaction_info={:?}", &transaction_info);
                        inc_new_counter_info!("send_transaction_service-recv-tx", 1);
<<<<<<< HEAD
                        let addresses = leader_info.as_ref().map(|leader_info| {
                            leader_info.get_leader_tpus(config.leader_forward_count)
                        });
                        let addresses = addresses
                            .map(|address_list| {
                                if address_list.is_empty() {
                                    vec![&tpu_address]
                                } else {
                                    address_list
                                }
                            })
                            .unwrap_or_else(|| vec![&tpu_address]);
                        for address in addresses {
                            error!("> calling send_transaction {:?}", &address);
                            Self::send_transaction(
                                &send_socket,
                                address,
                                &transaction_info.wire_transaction,
                            );
                        }
                        if transactions.len() < MAX_TRANSACTION_QUEUE_SIZE {
                            inc_new_counter_info!("send_transaction_service-insert-tx", 1);
                            transactions.insert(transaction_info.signature, transaction_info);
=======
                        let transactions_len = transactions.len();
                        let entry = transactions.entry(transaction_info.signature);
                        if let Entry::Vacant(_) = entry {
                            let addresses = leader_info.as_ref().map(|leader_info| {
                                leader_info.get_leader_tpus(config.leader_forward_count)
                            });
                            let addresses = addresses
                                .map(|address_list| {
                                    if address_list.is_empty() {
                                        vec![&tpu_address]
                                    } else {
                                        address_list
                                    }
                                })
                                .unwrap_or_else(|| vec![&tpu_address]);
                            for address in addresses {
                                Self::send_transaction(
                                    &send_socket,
                                    address,
                                    &transaction_info.wire_transaction,
                                );
                            }
                            if transactions_len < MAX_TRANSACTION_QUEUE_SIZE {
                                inc_new_counter_info!("send_transaction_service-insert-tx", 1);
                                entry.or_insert(transaction_info);
                            } else {
                                datapoint_warn!("send_transaction_service-queue-overflow");
                            }
>>>>>>> 89f5145f
                        } else {
                            inc_new_counter_info!("send_transaction_service-recv-duplicate", 1);
                        }
                    }
                }

                if last_status_check.elapsed().as_millis() as u64 >= config.retry_rate_ms {
                    if !transactions.is_empty() {
                        datapoint_info!(
                            "send_transaction_service-queue-size",
                            ("len", transactions.len(), i64)
                        );
                        let (root_bank, working_bank) = {
                            let bank_forks = bank_forks.read().unwrap();
                            (
                                bank_forks.root_bank().clone(),
                                bank_forks.working_bank().clone(),
                            )
                        };

                        error!(
                            "calling process_transaction: transactions={:?}",
                            &transactions,
                        );

                        let _result = Self::process_transactions(
                            &working_bank,
                            &root_bank,
                            &send_socket,
                            &tpu_address,
                            &mut transactions,
                            &leader_info,
                            &config,
                        );
                    }
                    last_status_check = Instant::now();
                    if last_leader_refresh.elapsed().as_millis() > 1000 {
                        if let Some(leader_info) = leader_info.as_mut() {
                            leader_info.refresh_recent_peers();
                        }
                        last_leader_refresh = Instant::now();
                    }
                }
            })
            .unwrap()
    }

    fn process_transactions<T: TpuInfo>(
        working_bank: &Arc<Bank>,
        root_bank: &Arc<Bank>,
        send_socket: &UdpSocket,
        tpu_address: &SocketAddr,
        transactions: &mut HashMap<Signature, TransactionInfo>,
        leader_info: &Option<T>,
        config: &Config,
    ) -> ProcessTransactionsResult {
        let mut result = ProcessTransactionsResult::default();

        transactions.retain(|signature, mut transaction_info| {
            if transaction_info.durable_nonce_info.is_some() {
                inc_new_counter_info!("send_transaction_service-nonced", 1);
            }
            error!("line {}", line!());
            if root_bank.has_signature(signature) {
                info!("Transaction is rooted: {}", signature);
                result.rooted += 1;
                inc_new_counter_info!("send_transaction_service-rooted", 1);
                return false;
            }
            error!("line {}", line!());
            if let Some((nonce_pubkey, durable_nonce)) = transaction_info.durable_nonce_info {
                let nonce_account = working_bank.get_account(&nonce_pubkey).unwrap_or_default();
                if !nonce_account::verify_nonce_account(&nonce_account, &durable_nonce)
                    && working_bank.get_signature_status_slot(signature).is_none()
                {
                    info!("Dropping expired durable-nonce transaction: {}", signature);
                    result.expired += 1;
                    inc_new_counter_info!("send_transaction_service-expired", 1);
                    return false;
                }
            }
            error!("line {}", line!());
            if transaction_info.last_valid_block_height < root_bank.block_height() {
                info!("Dropping expired transaction: {}", signature);
                result.expired += 1;
                inc_new_counter_info!("send_transaction_service-expired", 1);
                return false;
            }
            error!("line {}", line!());

            let max_retries = transaction_info
                .max_retries
                .or(config.default_max_retries)
                .map(|max_retries| max_retries.min(config.service_max_retries));

            if let Some(max_retries) = max_retries {
                if transaction_info.retries >= max_retries {
                    info!("Dropping transaction due to max retries: {}", signature);
                    result.max_retries_elapsed += 1;
                    inc_new_counter_info!("send_transaction_service-max_retries", 1);
                    return false;
                }
            }
            error!("line {}", line!());

            match working_bank.get_signature_status_slot(signature) {
                None => {
                    // Transaction is unknown to the working bank, it might have been
                    // dropped or landed in another fork.  Re-send it
                    info!("Retrying transaction: {}", signature);
                    result.retried += 1;
                    transaction_info.retries += 1;
                    inc_new_counter_info!("send_transaction_service-retry", 1);
                    let addresses = leader_info.as_ref().map(|leader_info| {
                        leader_info.get_leader_tpus(config.leader_forward_count)
                    });
                    let addresses = addresses
                        .map(|address_list| {
                            if address_list.is_empty() {
                                vec![tpu_address]
                            } else {
                                address_list
                            }
                        })
                        .unwrap_or_else(|| vec![tpu_address]);
                    for address in addresses {
                        error!("calling send transaction address={:?}", &address);
                        Self::send_transaction(
                            send_socket,
                            address,
                            &transaction_info.wire_transaction,
                        );
                    }
                    true
                }
                Some((_slot, status)) => {
                    if status.is_err() {
                        error!("line {}", line!());

                        info!("Dropping failed transaction: {}", signature);
                        result.failed += 1;
                        inc_new_counter_info!("send_transaction_service-failed", 1);
                        false
                    } else {
                        error!("line {}", line!());

                        result.retained += 1;
                        true
                    }
                }
            }
        });

        result
    }

    fn send_transaction(
        send_socket: &UdpSocket,
        tpu_address: &SocketAddr,
        wire_transaction: &[u8],
    ) {
        if let Err(err) = send_socket.send_to(wire_transaction, tpu_address) {
            warn!("Failed to send transaction to {}: {:?}", tpu_address, err);
        }
    }

    pub fn join(self) -> thread::Result<()> {
        self.thread.join()
    }
}

#[cfg(test)]
mod test {
    use {
        super::*,
        crate::tpu_info::NullTpuInfo,
        crossbeam_channel::unbounded,
        solana_sdk::{
            account::AccountSharedData, genesis_config::create_genesis_config, nonce,
            pubkey::Pubkey, signature::Signer, system_program, system_transaction,
        },
    };

    #[test]
    fn service_exit() {
        let tpu_address = "127.0.0.1:0".parse().unwrap();
        let bank = Bank::default_for_tests();
        let bank_forks = Arc::new(RwLock::new(BankForks::new(bank)));
        let (sender, receiver) = unbounded();

        let send_tranaction_service = SendTransactionService::new::<NullTpuInfo>(
            tpu_address,
            &bank_forks,
            None,
            receiver,
            1000,
            1,
        );

        drop(sender);
        send_tranaction_service.join().unwrap();
    }

    #[test]
    fn process_transactions() {
        solana_logger::setup();

        let (genesis_config, mint_keypair) = create_genesis_config(4);
        let bank = Bank::new_for_tests(&genesis_config);
        let bank_forks = Arc::new(RwLock::new(BankForks::new(bank)));
        let send_socket = UdpSocket::bind("0.0.0.0:0").unwrap();
        let tpu_address = "127.0.0.1:0".parse().unwrap();
        let config = Config {
            leader_forward_count: 1,
            ..Config::default()
        };

        let root_bank = Arc::new(Bank::new_from_parent(
            &bank_forks.read().unwrap().working_bank(),
            &Pubkey::default(),
            1,
        ));
        let rooted_signature = root_bank
            .transfer(1, &mint_keypair, &mint_keypair.pubkey())
            .unwrap();

        let working_bank = Arc::new(Bank::new_from_parent(&root_bank, &Pubkey::default(), 2));

        let non_rooted_signature = working_bank
            .transfer(2, &mint_keypair, &mint_keypair.pubkey())
            .unwrap();

        let failed_signature = {
            let blockhash = working_bank.last_blockhash();
            let transaction =
                system_transaction::transfer(&mint_keypair, &Pubkey::default(), 1, blockhash);
            let signature = transaction.signatures[0];
            working_bank.process_transaction(&transaction).unwrap_err();
            signature
        };

        let mut transactions = HashMap::new();

        info!("Expired transactions are dropped...");
        transactions.insert(
            Signature::default(),
            TransactionInfo::new(
                Signature::default(),
                vec![],
                root_bank.block_height() - 1,
                None,
                None,
            ),
        );
        let result = SendTransactionService::process_transactions::<NullTpuInfo>(
            &working_bank,
            &root_bank,
            &send_socket,
            &tpu_address,
            &mut transactions,
            &None,
            &config,
        );
        assert!(transactions.is_empty());
        assert_eq!(
            result,
            ProcessTransactionsResult {
                expired: 1,
                ..ProcessTransactionsResult::default()
            }
        );

        info!("Rooted transactions are dropped...");
        transactions.insert(
            rooted_signature,
            TransactionInfo::new(
                rooted_signature,
                vec![],
                working_bank.block_height(),
                None,
                None,
            ),
        );
        let result = SendTransactionService::process_transactions::<NullTpuInfo>(
            &working_bank,
            &root_bank,
            &send_socket,
            &tpu_address,
            &mut transactions,
            &None,
            &config,
        );
        assert!(transactions.is_empty());
        assert_eq!(
            result,
            ProcessTransactionsResult {
                rooted: 1,
                ..ProcessTransactionsResult::default()
            }
        );

        info!("Failed transactions are dropped...");
        transactions.insert(
            failed_signature,
            TransactionInfo::new(
                failed_signature,
                vec![],
                working_bank.block_height(),
                None,
                None,
            ),
        );
        let result = SendTransactionService::process_transactions::<NullTpuInfo>(
            &working_bank,
            &root_bank,
            &send_socket,
            &tpu_address,
            &mut transactions,
            &None,
            &config,
        );
        assert!(transactions.is_empty());
        assert_eq!(
            result,
            ProcessTransactionsResult {
                failed: 1,
                ..ProcessTransactionsResult::default()
            }
        );

        info!("Non-rooted transactions are kept...");
        transactions.insert(
            non_rooted_signature,
            TransactionInfo::new(
                non_rooted_signature,
                vec![],
                working_bank.block_height(),
                None,
                None,
            ),
        );
        let result = SendTransactionService::process_transactions::<NullTpuInfo>(
            &working_bank,
            &root_bank,
            &send_socket,
            &tpu_address,
            &mut transactions,
            &None,
            &config,
        );
        assert_eq!(transactions.len(), 1);
        assert_eq!(
            result,
            ProcessTransactionsResult {
                retained: 1,
                ..ProcessTransactionsResult::default()
            }
        );
        transactions.clear();

        info!("Unknown transactions are retried...");
        transactions.insert(
            Signature::default(),
            TransactionInfo::new(
                Signature::default(),
                vec![],
                working_bank.block_height(),
                None,
                None,
            ),
        );
        let result = SendTransactionService::process_transactions::<NullTpuInfo>(
            &working_bank,
            &root_bank,
            &send_socket,
            &tpu_address,
            &mut transactions,
            &None,
            &config,
        );
        assert_eq!(transactions.len(), 1);
        assert_eq!(
            result,
            ProcessTransactionsResult {
                retried: 1,
                ..ProcessTransactionsResult::default()
            }
        );
        transactions.clear();

        info!("Transactions are only retried until max_retries");
        transactions.insert(
            Signature::new(&[1; 64]),
            TransactionInfo::new(
                Signature::default(),
                vec![],
                working_bank.block_height(),
                None,
                Some(0),
            ),
        );
        transactions.insert(
            Signature::new(&[2; 64]),
            TransactionInfo::new(
                Signature::default(),
                vec![],
                working_bank.block_height(),
                None,
                Some(1),
            ),
        );
        let result = SendTransactionService::process_transactions::<NullTpuInfo>(
            &working_bank,
            &root_bank,
            &send_socket,
            &tpu_address,
            &mut transactions,
            &None,
            &config,
        );
        assert_eq!(transactions.len(), 1);
        assert_eq!(
            result,
            ProcessTransactionsResult {
                retried: 1,
                max_retries_elapsed: 1,
                ..ProcessTransactionsResult::default()
            }
        );
        let result = SendTransactionService::process_transactions::<NullTpuInfo>(
            &working_bank,
            &root_bank,
            &send_socket,
            &tpu_address,
            &mut transactions,
            &None,
            &config,
        );
        assert!(transactions.is_empty());
        assert_eq!(
            result,
            ProcessTransactionsResult {
                max_retries_elapsed: 1,
                ..ProcessTransactionsResult::default()
            }
        );
    }

    #[test]
    fn test_retry_durable_nonce_transactions() {
        solana_logger::setup();

        let (genesis_config, mint_keypair) = create_genesis_config(4);
        let bank = Bank::new_for_tests(&genesis_config);
        let bank_forks = Arc::new(RwLock::new(BankForks::new(bank)));
        let send_socket = UdpSocket::bind("0.0.0.0:0").unwrap();
        let tpu_address = "127.0.0.1:0".parse().unwrap();
        let config = Config {
            leader_forward_count: 1,
            ..Config::default()
        };

        let root_bank = Arc::new(Bank::new_from_parent(
            &bank_forks.read().unwrap().working_bank(),
            &Pubkey::default(),
            1,
        ));
        let rooted_signature = root_bank
            .transfer(1, &mint_keypair, &mint_keypair.pubkey())
            .unwrap();

        let nonce_address = Pubkey::new_unique();
        let durable_nonce = Hash::new_unique();
        let nonce_state = nonce::state::Versions::new_current(nonce::State::Initialized(
            nonce::state::Data::new(Pubkey::default(), durable_nonce, 42),
        ));
        let nonce_account =
            AccountSharedData::new_data(43, &nonce_state, &system_program::id()).unwrap();
        root_bank.store_account(&nonce_address, &nonce_account);

        let working_bank = Arc::new(Bank::new_from_parent(&root_bank, &Pubkey::default(), 2));
        let non_rooted_signature = working_bank
            .transfer(2, &mint_keypair, &mint_keypair.pubkey())
            .unwrap();

        let last_valid_block_height = working_bank.block_height() + 300;

        let failed_signature = {
            let blockhash = working_bank.last_blockhash();
            let transaction =
                system_transaction::transfer(&mint_keypair, &Pubkey::default(), 1, blockhash);
            let signature = transaction.signatures[0];
            working_bank.process_transaction(&transaction).unwrap_err();
            signature
        };

        let mut transactions = HashMap::new();

        info!("Rooted durable-nonce transactions are dropped...");
        transactions.insert(
            rooted_signature,
            TransactionInfo::new(
                rooted_signature,
                vec![],
                last_valid_block_height,
                Some((nonce_address, durable_nonce)),
                None,
            ),
        );
        let result = SendTransactionService::process_transactions::<NullTpuInfo>(
            &working_bank,
            &root_bank,
            &send_socket,
            &tpu_address,
            &mut transactions,
            &None,
            &config,
        );
        assert!(transactions.is_empty());
        assert_eq!(
            result,
            ProcessTransactionsResult {
                rooted: 1,
                ..ProcessTransactionsResult::default()
            }
        );
        // Nonce expired case
        transactions.insert(
            rooted_signature,
            TransactionInfo::new(
                rooted_signature,
                vec![],
                last_valid_block_height,
                Some((nonce_address, Hash::new_unique())),
                None,
            ),
        );
        let result = SendTransactionService::process_transactions::<NullTpuInfo>(
            &working_bank,
            &root_bank,
            &send_socket,
            &tpu_address,
            &mut transactions,
            &None,
            &config,
        );
        assert!(transactions.is_empty());
        assert_eq!(
            result,
            ProcessTransactionsResult {
                rooted: 1,
                ..ProcessTransactionsResult::default()
            }
        );

        // Expired durable-nonce transactions are dropped; nonce has advanced...
        info!("Expired durable-nonce transactions are dropped...");
        transactions.insert(
            Signature::default(),
            TransactionInfo::new(
                Signature::default(),
                vec![],
                last_valid_block_height,
                Some((nonce_address, Hash::new_unique())),
                None,
            ),
        );
        let result = SendTransactionService::process_transactions::<NullTpuInfo>(
            &working_bank,
            &root_bank,
            &send_socket,
            &tpu_address,
            &mut transactions,
            &None,
            &config,
        );
        assert!(transactions.is_empty());
        assert_eq!(
            result,
            ProcessTransactionsResult {
                expired: 1,
                ..ProcessTransactionsResult::default()
            }
        );
        // ... or last_valid_block_height timeout has passed
        transactions.insert(
            Signature::default(),
            TransactionInfo::new(
                Signature::default(),
                vec![],
                root_bank.block_height() - 1,
                Some((nonce_address, durable_nonce)),
                None,
            ),
        );
        let result = SendTransactionService::process_transactions::<NullTpuInfo>(
            &working_bank,
            &root_bank,
            &send_socket,
            &tpu_address,
            &mut transactions,
            &None,
            &config,
        );
        assert!(transactions.is_empty());
        assert_eq!(
            result,
            ProcessTransactionsResult {
                expired: 1,
                ..ProcessTransactionsResult::default()
            }
        );

        info!("Failed durable-nonce transactions are dropped...");
        transactions.insert(
            failed_signature,
            TransactionInfo::new(
                failed_signature,
                vec![],
                last_valid_block_height,
                Some((nonce_address, Hash::new_unique())), // runtime should advance nonce on failed transactions
                None,
            ),
        );
        let result = SendTransactionService::process_transactions::<NullTpuInfo>(
            &working_bank,
            &root_bank,
            &send_socket,
            &tpu_address,
            &mut transactions,
            &None,
            &config,
        );
        assert!(transactions.is_empty());
        assert_eq!(
            result,
            ProcessTransactionsResult {
                failed: 1,
                ..ProcessTransactionsResult::default()
            }
        );

        info!("Non-rooted durable-nonce transactions are kept...");
        transactions.insert(
            non_rooted_signature,
            TransactionInfo::new(
                non_rooted_signature,
                vec![],
                last_valid_block_height,
                Some((nonce_address, Hash::new_unique())), // runtime advances nonce when transaction lands
                None,
            ),
        );
        let result = SendTransactionService::process_transactions::<NullTpuInfo>(
            &working_bank,
            &root_bank,
            &send_socket,
            &tpu_address,
            &mut transactions,
            &None,
            &config,
        );
        assert_eq!(transactions.len(), 1);
        assert_eq!(
            result,
            ProcessTransactionsResult {
                retained: 1,
                ..ProcessTransactionsResult::default()
            }
        );
        transactions.clear();

        info!("Unknown durable-nonce transactions are retried until nonce advances...");
        transactions.insert(
            Signature::default(),
            TransactionInfo::new(
                Signature::default(),
                vec![],
                last_valid_block_height,
                Some((nonce_address, durable_nonce)),
                None,
            ),
        );
        let result = SendTransactionService::process_transactions::<NullTpuInfo>(
            &working_bank,
            &root_bank,
            &send_socket,
            &tpu_address,
            &mut transactions,
            &None,
            &config,
        );
        assert_eq!(transactions.len(), 1);
        assert_eq!(
            result,
            ProcessTransactionsResult {
                retried: 1,
                ..ProcessTransactionsResult::default()
            }
        );
        // Advance nonce
        let new_durable_nonce = Hash::new_unique();
        let new_nonce_state = nonce::state::Versions::new_current(nonce::State::Initialized(
            nonce::state::Data::new(Pubkey::default(), new_durable_nonce, 42),
        ));
        let nonce_account =
            AccountSharedData::new_data(43, &new_nonce_state, &system_program::id()).unwrap();
        working_bank.store_account(&nonce_address, &nonce_account);
        let result = SendTransactionService::process_transactions::<NullTpuInfo>(
            &working_bank,
            &root_bank,
            &send_socket,
            &tpu_address,
            &mut transactions,
            &None,
            &config,
        );
        assert_eq!(transactions.len(), 0);
        assert_eq!(
            result,
            ProcessTransactionsResult {
                expired: 1,
                ..ProcessTransactionsResult::default()
            }
        );
    }
}<|MERGE_RESOLUTION|>--- conflicted
+++ resolved
@@ -144,31 +144,6 @@
                     Ok(transaction_info) => {
                         error!("recv transaction_info={:?}", &transaction_info);
                         inc_new_counter_info!("send_transaction_service-recv-tx", 1);
-<<<<<<< HEAD
-                        let addresses = leader_info.as_ref().map(|leader_info| {
-                            leader_info.get_leader_tpus(config.leader_forward_count)
-                        });
-                        let addresses = addresses
-                            .map(|address_list| {
-                                if address_list.is_empty() {
-                                    vec![&tpu_address]
-                                } else {
-                                    address_list
-                                }
-                            })
-                            .unwrap_or_else(|| vec![&tpu_address]);
-                        for address in addresses {
-                            error!("> calling send_transaction {:?}", &address);
-                            Self::send_transaction(
-                                &send_socket,
-                                address,
-                                &transaction_info.wire_transaction,
-                            );
-                        }
-                        if transactions.len() < MAX_TRANSACTION_QUEUE_SIZE {
-                            inc_new_counter_info!("send_transaction_service-insert-tx", 1);
-                            transactions.insert(transaction_info.signature, transaction_info);
-=======
                         let transactions_len = transactions.len();
                         let entry = transactions.entry(transaction_info.signature);
                         if let Entry::Vacant(_) = entry {
@@ -185,6 +160,7 @@
                                 })
                                 .unwrap_or_else(|| vec![&tpu_address]);
                             for address in addresses {
+                                error!("> calling send_transaction {:?}", &address);
                                 Self::send_transaction(
                                     &send_socket,
                                     address,
@@ -197,7 +173,6 @@
                             } else {
                                 datapoint_warn!("send_transaction_service-queue-overflow");
                             }
->>>>>>> 89f5145f
                         } else {
                             inc_new_counter_info!("send_transaction_service-recv-duplicate", 1);
                         }
